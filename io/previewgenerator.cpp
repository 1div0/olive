--- conflicted
+++ resolved
@@ -1,517 +1,508 @@
-#include "previewgenerator.h"
-
-#include "project/media.h"
-#include "project/footage.h"
-#include "panels/viewer.h"
-#include "panels/project.h"
-#include "io/config.h"
-#include "io/path.h"
-#include "debug.h"
-
-#include <QPainter>
-#include <QPixmap>
-#include <QtMath>
-#include <QTreeWidgetItem>
-#include <QSemaphore>
-#include <QCryptographicHash>
-#include <QFile>
-#include <QDir>
-#include <QDateTime>
-
-#define WAVEFORM_RESOLUTION 64
-
-extern "C" {
-#include <libavformat/avformat.h>
-#include <libavcodec/avcodec.h>
-#include <libswscale/swscale.h>
-#include <libswresample/swresample.h>
-}
-
-QSemaphore sem(5); // only 5 preview generators can run at one time
-
-PreviewGenerator::PreviewGenerator(Media* i, Footage* m, bool r) :
-	QThread(0),
-	fmt_ctx(nullptr),
-	media(i),
-	footage(m),
-	retrieve_duration(false),
-	contains_still_image(false),
-	replace(r),
-	cancelled(false)
-{
-	data_path = get_data_path() + "/previews";
-	QDir data_dir(data_path);
-	if (!data_dir.exists()) {
-		data_dir.mkpath(".");
-	}
-
-	connect(this, SIGNAL(finished()), this, SLOT(deleteLater()));
-}
-
-void PreviewGenerator::parse_media() {
-	// detect video/audio streams in file
-	for (int i=0;i<(int)fmt_ctx->nb_streams;i++) {
-		// Find the decoder for the video stream
-		if (avcodec_find_decoder(fmt_ctx->streams[i]->codecpar->codec_id) == nullptr) {
-			qCritical() << "Unsupported codec in stream" << i << "of file" << footage->name;
-		} else {
-			FootageStream ms;
-			ms.preview_done = false;
-			ms.file_index = i;
-			ms.enabled = true;
-
-			bool append = false;
-
-			if (fmt_ctx->streams[i]->codecpar->codec_type == AVMEDIA_TYPE_VIDEO
-					&& fmt_ctx->streams[i]->codecpar->width > 0
-					&& fmt_ctx->streams[i]->codecpar->height > 0) {
-
-				/*dout << "avg_frame_rate was:" << fmt_ctx->streams[i]->avg_frame_rate.num << "/" << fmt_ctx->streams[i]->avg_frame_rate.den;
-				dout << "r_frame_rate was:" << fmt_ctx->streams[i]->r_frame_rate.num << "/" << fmt_ctx->streams[i]->r_frame_rate.den;
-				dout << "codec_frame_rate was:" << fmt_ctx->streams[i]->codec->framerate.num << "/" << fmt_ctx->streams[i]->codec->framerate.den;
-				dout << "nb_frames was:" << fmt_ctx->streams[i]->nb_frames;
-				dout << "duration was:" << fmt_ctx->streams[i]->duration << "OR fmt_ctx's duration is:" << fmt_ctx->duration;*/
-
-				// heuristic to determine if video is a still image
-				if (fmt_ctx->streams[i]->avg_frame_rate.den == 0
-						&& fmt_ctx->streams[i]->codecpar->codec_id != AV_CODEC_ID_DNXHD) { // silly hack but this is the only scenario i've seen this
-					if (footage->url.contains('%')) {
-						// must be an image sequence
-						ms.infinite_length = false;
-						ms.video_frame_rate = 25;
-					} else {
-						ms.infinite_length = true;
-						contains_still_image = true;
-						ms.video_frame_rate = 0;
-					}
-				} else {
-					ms.infinite_length = false;
-
-					// using ffmpeg's built-in heuristic
-					ms.video_frame_rate = av_q2d(av_guess_frame_rate(fmt_ctx, fmt_ctx->streams[i], nullptr));
-
-					// old heuristic
-					/*if (fmt_ctx->streams[i]->r_frame_rate.den == 0) {
-						ms.video_frame_rate = av_q2d(fmt_ctx->streams[i]->avg_frame_rate);
-					} else {
-						ms.video_frame_rate = av_q2d(fmt_ctx->streams[i]->r_frame_rate);
-					}*/
-				}
-
-				ms.video_width = fmt_ctx->streams[i]->codecpar->width;
-				ms.video_height = fmt_ctx->streams[i]->codecpar->height;
-
-				// default value, we get the true value later in generate_waveform()
-				ms.video_auto_interlacing = VIDEO_PROGRESSIVE;
-				ms.video_interlacing = VIDEO_PROGRESSIVE;
-
-				append = true;
-			} else if (fmt_ctx->streams[i]->codecpar->codec_type == AVMEDIA_TYPE_AUDIO) {
-				ms.audio_channels = fmt_ctx->streams[i]->codecpar->channels;
-				ms.audio_layout = fmt_ctx->streams[i]->codecpar->channel_layout;
-				ms.audio_frequency = fmt_ctx->streams[i]->codecpar->sample_rate;
-
-				append = true;
-			}
-
-			if (append) {
-				QVector<FootageStream>& stream_list = (fmt_ctx->streams[i]->codecpar->codec_type == AVMEDIA_TYPE_AUDIO) ? footage->audio_tracks : footage->video_tracks;
-				for (int j=0;j<stream_list.size();j++) {
-					if (stream_list.at(j).file_index == i) {
-						stream_list[j] = ms;
-						append = false;
-					}
-				}
-				if (append) stream_list.append(ms);
-			}
-		}
-	}
-	footage->length = fmt_ctx->duration;
-
-	if (fmt_ctx->duration == INT64_MIN) {
-		retrieve_duration = true;
-	} else {
-		finalize_media();
-	}
-}
-
-bool PreviewGenerator::retrieve_preview(const QString& hash) {
-	// returns true if generate_waveform must be run, false if we got all previews from cached files
-	if (retrieve_duration) {
-		//dout << "[NOTE] " << media->name << "needs to retrieve duration";
-		return true;
-	}
-
-	bool found = true;
-	for (int i=0;i<footage->video_tracks.size();i++) {
-		FootageStream& ms = footage->video_tracks[i];
-		QString thumb_path = get_thumbnail_path(hash, ms);
-		QFile f(thumb_path);
-		if (f.exists() && ms.video_preview.load(thumb_path)) {
-			//dout << "loaded thumb" << ms->file_index << "from" << thumb_path;
-			ms.make_square_thumb();
-			ms.preview_done = true;
-		} else {
-			found = false;
-			break;
-		}
-	}
-	for (int i=0;i<footage->audio_tracks.size();i++) {
-		FootageStream& ms = footage->audio_tracks[i];
-		QString waveform_path = get_waveform_path(hash, ms);
-		QFile f(waveform_path);
-		if (f.exists()) {
-			//dout << "loaded wave" << ms->file_index << "from" << waveform_path;
-			f.open(QFile::ReadOnly);
-			QByteArray data = f.readAll();
-			ms.audio_preview.resize(data.size());
-			for (int j=0;j<data.size();j++) {
-				// faster way?
-				ms.audio_preview[j] = data.at(j);
-			}
-			ms.preview_done = true;
-			f.close();
-		} else {
-			found = false;
-			break;
-		}
-	}
-	if (!found) {
-		for (int i=0;i<footage->video_tracks.size();i++) {
-			FootageStream& ms = footage->video_tracks[i];
-			ms.preview_done = false;
-		}
-		for (int i=0;i<footage->audio_tracks.size();i++) {
-			FootageStream& ms = footage->audio_tracks[i];
-			ms.audio_preview.clear();
-			ms.preview_done = false;
-		}
-	}
-	return !found;
-}
-
-void PreviewGenerator::finalize_media() {
-	footage->ready_lock.unlock();
-	footage->ready = true;
-
-	if (!cancelled) {
-		if (footage->video_tracks.size() == 0) {
-			emit set_icon(ICON_TYPE_AUDIO, replace);
-		} else if (contains_still_image) {
-			emit set_icon(ICON_TYPE_IMAGE, replace);
-		} else {
-			emit set_icon(ICON_TYPE_VIDEO, replace);
-		}
-
-		/*if (!contains_still_image || media->audio_tracks.size() > 0) {
-			double frame_rate = 30;
-			if (!contains_still_image && media->video_tracks.size() > 0) frame_rate = media->video_tracks.at(0)->video_frame_rate;
-			item->setText(1, frame_to_timecode(media->get_length_in_frames(frame_rate), config.timecode_view, frame_rate));
-
-			if (media->video_tracks.size() > 0) {
-				item->setText(2, QString::number(frame_rate) + " FPS");
-			} else {
-				item->setText(2, QString::number(media->audio_tracks.at(0)->audio_frequency) + " Hz");
-			}
-		}*/
-	}
-}
-
-void thumb_data_cleanup(void *info) {
-	delete [] static_cast<uint8_t*>(info);
-}
-
-void PreviewGenerator::generate_waveform() {
-	SwsContext* sws_ctx;
-	SwrContext* swr_ctx;
-	AVFrame* temp_frame = av_frame_alloc();
-	AVCodecContext** codec_ctx = new AVCodecContext* [fmt_ctx->nb_streams];
-	int64_t* media_lengths = new int64_t[fmt_ctx->nb_streams]{0};
-	for (unsigned int i=0;i<fmt_ctx->nb_streams;i++) {
-		codec_ctx[i] = nullptr;
-		if (fmt_ctx->streams[i]->codecpar->codec_type == AVMEDIA_TYPE_VIDEO || fmt_ctx->streams[i]->codecpar->codec_type == AVMEDIA_TYPE_AUDIO) {
-			AVCodec* codec = avcodec_find_decoder(fmt_ctx->streams[i]->codecpar->codec_id);
-			if (codec != nullptr) {
-				codec_ctx[i] = avcodec_alloc_context3(codec);
-				avcodec_parameters_to_context(codec_ctx[i], fmt_ctx->streams[i]->codecpar);
-				avcodec_open2(codec_ctx[i], codec, nullptr);
-				if (fmt_ctx->streams[i]->codecpar->codec_type == AVMEDIA_TYPE_AUDIO && codec_ctx[i]->channel_layout == 0) {
-					codec_ctx[i]->channel_layout = av_get_default_channel_layout(fmt_ctx->streams[i]->codecpar->channels);
-				}
-			}
-		}
-	}
-
-	AVPacket* packet = av_packet_alloc();
-	bool done = true;
-
-	bool end_of_file = false;
-
-	// get the ball rolling
-	do {
-		av_read_frame(fmt_ctx, packet);
-	} while (codec_ctx[packet->stream_index] == nullptr);
-	avcodec_send_packet(codec_ctx[packet->stream_index], packet);
-
-	while (!end_of_file) {
-		while (codec_ctx[packet->stream_index] == nullptr || avcodec_receive_frame(codec_ctx[packet->stream_index], temp_frame) == AVERROR(EAGAIN)) {
-			av_packet_unref(packet);
-			int read_ret = av_read_frame(fmt_ctx, packet);
-
-			//dout << "read frame for" << footage->name << footage->url << read_ret << "retrieve_duration:" << retrieve_duration << "eof:" << end_of_file << "packet pts:" << packet->pts;
-
-			if (read_ret < 0) {
-				end_of_file = true;
-				if (read_ret != AVERROR_EOF) qCritical() << "Failed to read packet for preview generation" << read_ret;
-				break;
-			}
-			if (codec_ctx[packet->stream_index] != nullptr) {
-				int send_ret = avcodec_send_packet(codec_ctx[packet->stream_index], packet);
-				if (send_ret < 0 && send_ret != AVERROR(EAGAIN)) {
-					qCritical() << "Failed to send packet for preview generation - aborting" << send_ret;
-					end_of_file = true;
-					break;
-				}
-			}
-		}
-		if (!end_of_file) {
-			FootageStream* s = footage->get_stream_from_file_index(fmt_ctx->streams[packet->stream_index]->codecpar->codec_type == AVMEDIA_TYPE_VIDEO, packet->stream_index);
-			if (s != nullptr) {
-				if (fmt_ctx->streams[packet->stream_index]->codecpar->codec_type == AVMEDIA_TYPE_VIDEO) {
-					if (!s->preview_done) {
-						int dstH = 120;
-						int dstW = dstH * ((float)temp_frame->width/(float)temp_frame->height);
-						uint8_t* imgData = new uint8_t[dstW*dstH*4];
-
-						sws_ctx = sws_getContext(
-								temp_frame->width,
-								temp_frame->height,
-								static_cast<AVPixelFormat>(temp_frame->format),
-								dstW,
-								dstH,
-								static_cast<AVPixelFormat>(AV_PIX_FMT_RGBA),
-								SWS_FAST_BILINEAR,
-								nullptr,
-								nullptr,
-								nullptr
-							);
-
-						int linesize[AV_NUM_DATA_POINTERS];
-						linesize[0] = dstW*4;
-						sws_scale(sws_ctx, temp_frame->data, temp_frame->linesize, 0, temp_frame->height, &imgData, linesize);
-
-<<<<<<< HEAD
-						s->video_preview = QImage(imgData, dstW, dstH, linesize[0], QImage::Format_RGBA8888);
-=======
-						s->video_preview = QImage(data, dstW, dstH, linesize[0], QImage::Format_RGBA8888, thumb_data_cleanup);
->>>>>>> 2530608c
-						s->make_square_thumb();
-
-						// is video interlaced?
-						s->video_auto_interlacing = (temp_frame->interlaced_frame) ? ((temp_frame->top_field_first) ? VIDEO_TOP_FIELD_FIRST : VIDEO_BOTTOM_FIELD_FIRST) : VIDEO_PROGRESSIVE;
-						s->video_interlacing = s->video_auto_interlacing;
-
-						s->preview_done = true;
-
-						sws_freeContext(sws_ctx);
-
-						if (!retrieve_duration) {
-							avcodec_close(codec_ctx[packet->stream_index]);
-							codec_ctx[packet->stream_index] = nullptr;
-						}
-
-                        delete[] imgData;
-					}
-					media_lengths[packet->stream_index]++;
-				} else if (fmt_ctx->streams[packet->stream_index]->codecpar->codec_type == AVMEDIA_TYPE_AUDIO) {
-					int interval = qFloor((temp_frame->sample_rate/WAVEFORM_RESOLUTION)/4)*4;
-
-					AVFrame* swr_frame = av_frame_alloc();
-					swr_frame->channel_layout = temp_frame->channel_layout;
-					swr_frame->sample_rate = temp_frame->sample_rate;
-					swr_frame->format = AV_SAMPLE_FMT_S16P;
-
-					swr_ctx = swr_alloc_set_opts(
-								nullptr,
-								temp_frame->channel_layout,
-								static_cast<AVSampleFormat>(swr_frame->format),
-								temp_frame->sample_rate,
-								temp_frame->channel_layout,
-								static_cast<AVSampleFormat>(temp_frame->format),
-								temp_frame->sample_rate,
-								0,
-								nullptr
-							);
-
-					swr_init(swr_ctx);
-
-					swr_convert_frame(swr_ctx, swr_frame, temp_frame);
-
-					// TODO implement a way to terminate this if the user suddenly closes the project while the waveform is being generated
-					int sample_size = av_get_bytes_per_sample(static_cast<AVSampleFormat>(swr_frame->format));
-					int nb_bytes = swr_frame->nb_samples * sample_size;
-					int byte_interval = interval * sample_size;
-					for (int i=0;i<nb_bytes;i+=byte_interval) {
-						for (int j=0;j<swr_frame->channels;j++) {
-							qint16 min = 0;
-							qint16 max = 0;
-							for (int k=0;k<byte_interval;k+=sample_size) {
-								if (i+k < nb_bytes) {
-									qint16 sample = ((swr_frame->data[j][i+k+1] << 8) | swr_frame->data[j][i+k]);
-									if (sample > max) {
-										max = sample;
-									} else if (sample < min) {
-										min = sample;
-									}
-								} else {
-									break;
-								}
-							}
-							s->audio_preview.append(min >> 8);
-							s->audio_preview.append(max >> 8);
-							if (cancelled) break;
-						}
-					}
-
-					swr_free(&swr_ctx);
-					av_frame_unref(swr_frame);
-					av_frame_free(&swr_frame);
-
-					if (cancelled) {
-						end_of_file = true;
-						break;
-					}
-				}
-			}
-
-			// check if we've got all our previews
-			if (retrieve_duration) {
-				done = false;
-			} else if (footage->audio_tracks.size() == 0) {
-				done = true;
-				for (int i=0;i<footage->video_tracks.size();i++) {
-					if (!footage->video_tracks.at(i).preview_done) {
-						done = false;
-						break;
-					}
-				}
-				if (done) {
-					end_of_file = true;
-					break;
-				}
-			}
-			av_packet_unref(packet);
-		}
-	}
-	for (int i=0;i<footage->audio_tracks.size();i++) {
-		footage->audio_tracks[i].preview_done = true;
-	}
-	av_frame_free(&temp_frame);
-	av_packet_free(&packet);
-	for (unsigned int i=0;i<fmt_ctx->nb_streams;i++) {
-		if (codec_ctx[i] != nullptr) {
-			avcodec_close(codec_ctx[i]);
-			avcodec_free_context(&codec_ctx[i]);
-		}
-	}
-	if (retrieve_duration) {
-		footage->length = 0;
-		int maximum_stream = 0;
-		for (unsigned int i=0;i<fmt_ctx->nb_streams;i++) {
-			if (media_lengths[i] > media_lengths[maximum_stream]) {
-				maximum_stream = i;
-			}
-		}
-		footage->length = (double) media_lengths[maximum_stream] / av_q2d(fmt_ctx->streams[maximum_stream]->avg_frame_rate) * AV_TIME_BASE; // TODO redo with PTS
-		finalize_media();
-	}
-	delete [] media_lengths;
-
-    if (codec_ctx != NULL) {
-        avcodec_free_context(codec_ctx);
-    }
-}
-
-QString PreviewGenerator::get_thumbnail_path(const QString& hash, const FootageStream& ms) {
-	return data_path + "/" + hash + "t" + QString::number(ms.file_index);
-}
-
-QString PreviewGenerator::get_waveform_path(const QString& hash, const FootageStream& ms) {
-	return data_path + "/" + hash + "w" + QString::number(ms.file_index);
-}
-
-void PreviewGenerator::run() {
-	Q_ASSERT(footage != nullptr);
-	Q_ASSERT(media != nullptr);
-
-	QByteArray ba = footage->url.toUtf8();
-	char* filename = new char[ba.size()+1];
-	strcpy(filename, ba.data());
-
-	QString errorStr;
-	bool error = false;
-	int errCode = avformat_open_input(&fmt_ctx, filename, nullptr, nullptr);
-	if(errCode != 0) {
-		char err[1024];
-		av_strerror(errCode, err, 1024);
-		errorStr = tr("Could not open file - %1").arg(err);
-		error = true;
-	} else {
-		errCode = avformat_find_stream_info(fmt_ctx, nullptr);
-		if (errCode < 0) {
-			char err[1024];
-			av_strerror(errCode, err, 1024);
-			errorStr = tr("Could not find stream information - %1").arg(err);
-			error = true;
-		} else {
-			av_dump_format(fmt_ctx, 0, filename, 0);
-			parse_media();
-
-			// see if we already have data for this
-			QFileInfo file_info(footage->url);
-			QString cache_file = footage->url.mid(footage->url.lastIndexOf('/')+1) + QString::number(file_info.size()) + QString::number(file_info.lastModified().toMSecsSinceEpoch());
-			//dout << "using hash" << cache_file;
-			QString hash = QCryptographicHash::hash(cache_file.toUtf8(), QCryptographicHash::Md5).toHex();
-
-			if (retrieve_preview(hash)) {
-				sem.acquire();
-
-				generate_waveform();
-
-				// save preview to file
-				for (int i=0;i<footage->video_tracks.size();i++) {
-					FootageStream& ms = footage->video_tracks[i];
-					ms.video_preview.save(get_thumbnail_path(hash, ms), "PNG");
-					//dout << "saved" << ms->file_index << "thumbnail to" << get_thumbnail_path(hash, ms);
-				}
-				for (int i=0;i<footage->audio_tracks.size();i++) {
-					FootageStream& ms = footage->audio_tracks[i];
-					QFile f(get_waveform_path(hash, ms));
-					f.open(QFile::WriteOnly);
-					f.write(ms.audio_preview.constData(), ms.audio_preview.size());
-					f.close();
-					//dout << "saved" << ms->file_index << "waveform to" << get_waveform_path(hash, ms);
-				}
-
-				sem.release();
-			}
-		}
-		avformat_close_input(&fmt_ctx);
-	}
-
-	if (error) {
-		media->update_tooltip(errorStr);
-		emit set_icon(ICON_TYPE_ERROR, replace);
-		footage->invalid = true;
-		footage->ready_lock.unlock();
-	} else {
-		media->update_tooltip();
-	}
-
-	delete [] filename;
-	footage->preview_gen = nullptr;
-}
-
-void PreviewGenerator::cancel() {
-	cancelled = true;
-}
+#include "previewgenerator.h"
+
+#include "project/media.h"
+#include "project/footage.h"
+#include "panels/viewer.h"
+#include "panels/project.h"
+#include "io/config.h"
+#include "io/path.h"
+#include "debug.h"
+
+#include <QPainter>
+#include <QPixmap>
+#include <QtMath>
+#include <QTreeWidgetItem>
+#include <QSemaphore>
+#include <QCryptographicHash>
+#include <QFile>
+#include <QDir>
+#include <QDateTime>
+
+#define WAVEFORM_RESOLUTION 64
+
+extern "C" {
+#include <libavformat/avformat.h>
+#include <libavcodec/avcodec.h>
+#include <libswscale/swscale.h>
+#include <libswresample/swresample.h>
+}
+
+QSemaphore sem(5); // only 5 preview generators can run at one time
+
+PreviewGenerator::PreviewGenerator(Media* i, Footage* m, bool r) :
+	QThread(0),
+	fmt_ctx(nullptr),
+	media(i),
+	footage(m),
+	retrieve_duration(false),
+	contains_still_image(false),
+	replace(r),
+	cancelled(false)
+{
+	data_path = get_data_path() + "/previews";
+	QDir data_dir(data_path);
+	if (!data_dir.exists()) {
+		data_dir.mkpath(".");
+	}
+
+	connect(this, SIGNAL(finished()), this, SLOT(deleteLater()));
+}
+
+void PreviewGenerator::parse_media() {
+	// detect video/audio streams in file
+	for (int i=0;i<(int)fmt_ctx->nb_streams;i++) {
+		// Find the decoder for the video stream
+		if (avcodec_find_decoder(fmt_ctx->streams[i]->codecpar->codec_id) == nullptr) {
+			qCritical() << "Unsupported codec in stream" << i << "of file" << footage->name;
+		} else {
+			FootageStream ms;
+			ms.preview_done = false;
+			ms.file_index = i;
+			ms.enabled = true;
+
+			bool append = false;
+
+			if (fmt_ctx->streams[i]->codecpar->codec_type == AVMEDIA_TYPE_VIDEO
+					&& fmt_ctx->streams[i]->codecpar->width > 0
+					&& fmt_ctx->streams[i]->codecpar->height > 0) {
+
+				/*dout << "avg_frame_rate was:" << fmt_ctx->streams[i]->avg_frame_rate.num << "/" << fmt_ctx->streams[i]->avg_frame_rate.den;
+				dout << "r_frame_rate was:" << fmt_ctx->streams[i]->r_frame_rate.num << "/" << fmt_ctx->streams[i]->r_frame_rate.den;
+				dout << "codec_frame_rate was:" << fmt_ctx->streams[i]->codec->framerate.num << "/" << fmt_ctx->streams[i]->codec->framerate.den;
+				dout << "nb_frames was:" << fmt_ctx->streams[i]->nb_frames;
+				dout << "duration was:" << fmt_ctx->streams[i]->duration << "OR fmt_ctx's duration is:" << fmt_ctx->duration;*/
+
+				// heuristic to determine if video is a still image
+				if (fmt_ctx->streams[i]->avg_frame_rate.den == 0
+						&& fmt_ctx->streams[i]->codecpar->codec_id != AV_CODEC_ID_DNXHD) { // silly hack but this is the only scenario i've seen this
+					if (footage->url.contains('%')) {
+						// must be an image sequence
+						ms.infinite_length = false;
+						ms.video_frame_rate = 25;
+					} else {
+						ms.infinite_length = true;
+						contains_still_image = true;
+						ms.video_frame_rate = 0;
+					}
+				} else {
+					ms.infinite_length = false;
+
+					// using ffmpeg's built-in heuristic
+					ms.video_frame_rate = av_q2d(av_guess_frame_rate(fmt_ctx, fmt_ctx->streams[i], nullptr));
+
+					// old heuristic
+					/*if (fmt_ctx->streams[i]->r_frame_rate.den == 0) {
+						ms.video_frame_rate = av_q2d(fmt_ctx->streams[i]->avg_frame_rate);
+					} else {
+						ms.video_frame_rate = av_q2d(fmt_ctx->streams[i]->r_frame_rate);
+					}*/
+				}
+
+				ms.video_width = fmt_ctx->streams[i]->codecpar->width;
+				ms.video_height = fmt_ctx->streams[i]->codecpar->height;
+
+				// default value, we get the true value later in generate_waveform()
+				ms.video_auto_interlacing = VIDEO_PROGRESSIVE;
+				ms.video_interlacing = VIDEO_PROGRESSIVE;
+
+				append = true;
+			} else if (fmt_ctx->streams[i]->codecpar->codec_type == AVMEDIA_TYPE_AUDIO) {
+				ms.audio_channels = fmt_ctx->streams[i]->codecpar->channels;
+				ms.audio_layout = fmt_ctx->streams[i]->codecpar->channel_layout;
+				ms.audio_frequency = fmt_ctx->streams[i]->codecpar->sample_rate;
+
+				append = true;
+			}
+
+			if (append) {
+				QVector<FootageStream>& stream_list = (fmt_ctx->streams[i]->codecpar->codec_type == AVMEDIA_TYPE_AUDIO) ? footage->audio_tracks : footage->video_tracks;
+				for (int j=0;j<stream_list.size();j++) {
+					if (stream_list.at(j).file_index == i) {
+						stream_list[j] = ms;
+						append = false;
+					}
+				}
+				if (append) stream_list.append(ms);
+			}
+		}
+	}
+	footage->length = fmt_ctx->duration;
+
+	if (fmt_ctx->duration == INT64_MIN) {
+		retrieve_duration = true;
+	} else {
+		finalize_media();
+	}
+}
+
+bool PreviewGenerator::retrieve_preview(const QString& hash) {
+	// returns true if generate_waveform must be run, false if we got all previews from cached files
+	if (retrieve_duration) {
+		//dout << "[NOTE] " << media->name << "needs to retrieve duration";
+		return true;
+	}
+
+	bool found = true;
+	for (int i=0;i<footage->video_tracks.size();i++) {
+		FootageStream& ms = footage->video_tracks[i];
+		QString thumb_path = get_thumbnail_path(hash, ms);
+		QFile f(thumb_path);
+		if (f.exists() && ms.video_preview.load(thumb_path)) {
+			//dout << "loaded thumb" << ms->file_index << "from" << thumb_path;
+			ms.make_square_thumb();
+			ms.preview_done = true;
+		} else {
+			found = false;
+			break;
+		}
+	}
+	for (int i=0;i<footage->audio_tracks.size();i++) {
+		FootageStream& ms = footage->audio_tracks[i];
+		QString waveform_path = get_waveform_path(hash, ms);
+		QFile f(waveform_path);
+		if (f.exists()) {
+			//dout << "loaded wave" << ms->file_index << "from" << waveform_path;
+			f.open(QFile::ReadOnly);
+			QByteArray data = f.readAll();
+			ms.audio_preview.resize(data.size());
+			for (int j=0;j<data.size();j++) {
+				// faster way?
+				ms.audio_preview[j] = data.at(j);
+			}
+			ms.preview_done = true;
+			f.close();
+		} else {
+			found = false;
+			break;
+		}
+	}
+	if (!found) {
+		for (int i=0;i<footage->video_tracks.size();i++) {
+			FootageStream& ms = footage->video_tracks[i];
+			ms.preview_done = false;
+		}
+		for (int i=0;i<footage->audio_tracks.size();i++) {
+			FootageStream& ms = footage->audio_tracks[i];
+			ms.audio_preview.clear();
+			ms.preview_done = false;
+		}
+	}
+	return !found;
+}
+
+void PreviewGenerator::finalize_media() {
+	footage->ready_lock.unlock();
+	footage->ready = true;
+
+	if (!cancelled) {
+		if (footage->video_tracks.size() == 0) {
+			emit set_icon(ICON_TYPE_AUDIO, replace);
+		} else if (contains_still_image) {
+			emit set_icon(ICON_TYPE_IMAGE, replace);
+		} else {
+			emit set_icon(ICON_TYPE_VIDEO, replace);
+		}
+
+		/*if (!contains_still_image || media->audio_tracks.size() > 0) {
+			double frame_rate = 30;
+			if (!contains_still_image && media->video_tracks.size() > 0) frame_rate = media->video_tracks.at(0)->video_frame_rate;
+			item->setText(1, frame_to_timecode(media->get_length_in_frames(frame_rate), config.timecode_view, frame_rate));
+
+			if (media->video_tracks.size() > 0) {
+				item->setText(2, QString::number(frame_rate) + " FPS");
+			} else {
+				item->setText(2, QString::number(media->audio_tracks.at(0)->audio_frequency) + " Hz");
+			}
+		}*/
+	}
+}
+
+void thumb_data_cleanup(void *info) {
+	delete [] static_cast<uint8_t*>(info);
+}
+
+void PreviewGenerator::generate_waveform() {
+	SwsContext* sws_ctx;
+	SwrContext* swr_ctx;
+	AVFrame* temp_frame = av_frame_alloc();
+	AVCodecContext** codec_ctx = new AVCodecContext* [fmt_ctx->nb_streams];
+	int64_t* media_lengths = new int64_t[fmt_ctx->nb_streams]{0};
+	for (unsigned int i=0;i<fmt_ctx->nb_streams;i++) {
+		codec_ctx[i] = nullptr;
+		if (fmt_ctx->streams[i]->codecpar->codec_type == AVMEDIA_TYPE_VIDEO || fmt_ctx->streams[i]->codecpar->codec_type == AVMEDIA_TYPE_AUDIO) {
+			AVCodec* codec = avcodec_find_decoder(fmt_ctx->streams[i]->codecpar->codec_id);
+			if (codec != nullptr) {
+				codec_ctx[i] = avcodec_alloc_context3(codec);
+				avcodec_parameters_to_context(codec_ctx[i], fmt_ctx->streams[i]->codecpar);
+				avcodec_open2(codec_ctx[i], codec, nullptr);
+				if (fmt_ctx->streams[i]->codecpar->codec_type == AVMEDIA_TYPE_AUDIO && codec_ctx[i]->channel_layout == 0) {
+					codec_ctx[i]->channel_layout = av_get_default_channel_layout(fmt_ctx->streams[i]->codecpar->channels);
+				}
+			}
+		}
+	}
+
+	AVPacket* packet = av_packet_alloc();
+	bool done = true;
+
+	bool end_of_file = false;
+
+	// get the ball rolling
+	do {
+		av_read_frame(fmt_ctx, packet);
+	} while (codec_ctx[packet->stream_index] == nullptr);
+	avcodec_send_packet(codec_ctx[packet->stream_index], packet);
+
+	while (!end_of_file) {
+		while (codec_ctx[packet->stream_index] == nullptr || avcodec_receive_frame(codec_ctx[packet->stream_index], temp_frame) == AVERROR(EAGAIN)) {
+			av_packet_unref(packet);
+			int read_ret = av_read_frame(fmt_ctx, packet);
+
+			//dout << "read frame for" << footage->name << footage->url << read_ret << "retrieve_duration:" << retrieve_duration << "eof:" << end_of_file << "packet pts:" << packet->pts;
+
+			if (read_ret < 0) {
+				end_of_file = true;
+				if (read_ret != AVERROR_EOF) qCritical() << "Failed to read packet for preview generation" << read_ret;
+				break;
+			}
+			if (codec_ctx[packet->stream_index] != nullptr) {
+				int send_ret = avcodec_send_packet(codec_ctx[packet->stream_index], packet);
+				if (send_ret < 0 && send_ret != AVERROR(EAGAIN)) {
+					qCritical() << "Failed to send packet for preview generation - aborting" << send_ret;
+					end_of_file = true;
+					break;
+				}
+			}
+		}
+		if (!end_of_file) {
+			FootageStream* s = footage->get_stream_from_file_index(fmt_ctx->streams[packet->stream_index]->codecpar->codec_type == AVMEDIA_TYPE_VIDEO, packet->stream_index);
+			if (s != nullptr) {
+				if (fmt_ctx->streams[packet->stream_index]->codecpar->codec_type == AVMEDIA_TYPE_VIDEO) {
+					if (!s->preview_done) {
+						int dstH = 120;
+						int dstW = dstH * ((float)temp_frame->width/(float)temp_frame->height);
+						uint8_t* data = new uint8_t[dstW*dstH*4];
+
+						sws_ctx = sws_getContext(
+								temp_frame->width,
+								temp_frame->height,
+								static_cast<AVPixelFormat>(temp_frame->format),
+								dstW,
+								dstH,
+								static_cast<AVPixelFormat>(AV_PIX_FMT_RGBA),
+								SWS_FAST_BILINEAR,
+								nullptr,
+								nullptr,
+								nullptr
+							);
+
+						int linesize[AV_NUM_DATA_POINTERS];
+						linesize[0] = dstW*4;
+						sws_scale(sws_ctx, temp_frame->data, temp_frame->linesize, 0, temp_frame->height, &data, linesize);
+
+						s->video_preview = QImage(data, dstW, dstH, linesize[0], QImage::Format_RGBA8888, thumb_data_cleanup);
+						s->make_square_thumb();
+
+						// is video interlaced?
+						s->video_auto_interlacing = (temp_frame->interlaced_frame) ? ((temp_frame->top_field_first) ? VIDEO_TOP_FIELD_FIRST : VIDEO_BOTTOM_FIELD_FIRST) : VIDEO_PROGRESSIVE;
+						s->video_interlacing = s->video_auto_interlacing;
+
+						s->preview_done = true;
+
+						sws_freeContext(sws_ctx);
+
+						if (!retrieve_duration) {
+							avcodec_close(codec_ctx[packet->stream_index]);
+							codec_ctx[packet->stream_index] = nullptr;
+						}
+					}
+					media_lengths[packet->stream_index]++;
+				} else if (fmt_ctx->streams[packet->stream_index]->codecpar->codec_type == AVMEDIA_TYPE_AUDIO) {
+					int interval = qFloor((temp_frame->sample_rate/WAVEFORM_RESOLUTION)/4)*4;
+
+					AVFrame* swr_frame = av_frame_alloc();
+					swr_frame->channel_layout = temp_frame->channel_layout;
+					swr_frame->sample_rate = temp_frame->sample_rate;
+					swr_frame->format = AV_SAMPLE_FMT_S16P;
+
+					swr_ctx = swr_alloc_set_opts(
+								nullptr,
+								temp_frame->channel_layout,
+								static_cast<AVSampleFormat>(swr_frame->format),
+								temp_frame->sample_rate,
+								temp_frame->channel_layout,
+								static_cast<AVSampleFormat>(temp_frame->format),
+								temp_frame->sample_rate,
+								0,
+								nullptr
+							);
+
+					swr_init(swr_ctx);
+
+					swr_convert_frame(swr_ctx, swr_frame, temp_frame);
+
+					// TODO implement a way to terminate this if the user suddenly closes the project while the waveform is being generated
+					int sample_size = av_get_bytes_per_sample(static_cast<AVSampleFormat>(swr_frame->format));
+					int nb_bytes = swr_frame->nb_samples * sample_size;
+					int byte_interval = interval * sample_size;
+					for (int i=0;i<nb_bytes;i+=byte_interval) {
+						for (int j=0;j<swr_frame->channels;j++) {
+							qint16 min = 0;
+							qint16 max = 0;
+							for (int k=0;k<byte_interval;k+=sample_size) {
+								if (i+k < nb_bytes) {
+									qint16 sample = ((swr_frame->data[j][i+k+1] << 8) | swr_frame->data[j][i+k]);
+									if (sample > max) {
+										max = sample;
+									} else if (sample < min) {
+										min = sample;
+									}
+								} else {
+									break;
+								}
+							}
+							s->audio_preview.append(min >> 8);
+							s->audio_preview.append(max >> 8);
+							if (cancelled) break;
+						}
+					}
+
+					swr_free(&swr_ctx);
+					av_frame_unref(swr_frame);
+					av_frame_free(&swr_frame);
+
+					if (cancelled) {
+						end_of_file = true;
+						break;
+					}
+				}
+			}
+
+			// check if we've got all our previews
+			if (retrieve_duration) {
+				done = false;
+			} else if (footage->audio_tracks.size() == 0) {
+				done = true;
+				for (int i=0;i<footage->video_tracks.size();i++) {
+					if (!footage->video_tracks.at(i).preview_done) {
+						done = false;
+						break;
+					}
+				}
+				if (done) {
+					end_of_file = true;
+					break;
+				}
+			}
+			av_packet_unref(packet);
+		}
+	}
+	for (int i=0;i<footage->audio_tracks.size();i++) {
+		footage->audio_tracks[i].preview_done = true;
+	}
+	av_frame_free(&temp_frame);
+	av_packet_free(&packet);
+	for (unsigned int i=0;i<fmt_ctx->nb_streams;i++) {
+		if (codec_ctx[i] != nullptr) {
+			avcodec_close(codec_ctx[i]);
+			avcodec_free_context(&codec_ctx[i]);
+		}
+	}
+	if (retrieve_duration) {
+		footage->length = 0;
+		int maximum_stream = 0;
+		for (unsigned int i=0;i<fmt_ctx->nb_streams;i++) {
+			if (media_lengths[i] > media_lengths[maximum_stream]) {
+				maximum_stream = i;
+			}
+		}
+		footage->length = (double) media_lengths[maximum_stream] / av_q2d(fmt_ctx->streams[maximum_stream]->avg_frame_rate) * AV_TIME_BASE; // TODO redo with PTS
+		finalize_media();
+	}
+	delete [] media_lengths;
+	delete [] codec_ctx;
+}
+
+QString PreviewGenerator::get_thumbnail_path(const QString& hash, const FootageStream& ms) {
+	return data_path + "/" + hash + "t" + QString::number(ms.file_index);
+}
+
+QString PreviewGenerator::get_waveform_path(const QString& hash, const FootageStream& ms) {
+	return data_path + "/" + hash + "w" + QString::number(ms.file_index);
+}
+
+void PreviewGenerator::run() {
+	Q_ASSERT(footage != nullptr);
+	Q_ASSERT(media != nullptr);
+
+	QByteArray ba = footage->url.toUtf8();
+	char* filename = new char[ba.size()+1];
+	strcpy(filename, ba.data());
+
+	QString errorStr;
+	bool error = false;
+	int errCode = avformat_open_input(&fmt_ctx, filename, nullptr, nullptr);
+	if(errCode != 0) {
+		char err[1024];
+		av_strerror(errCode, err, 1024);
+		errorStr = tr("Could not open file - %1").arg(err);
+		error = true;
+	} else {
+		errCode = avformat_find_stream_info(fmt_ctx, nullptr);
+		if (errCode < 0) {
+			char err[1024];
+			av_strerror(errCode, err, 1024);
+			errorStr = tr("Could not find stream information - %1").arg(err);
+			error = true;
+		} else {
+			av_dump_format(fmt_ctx, 0, filename, 0);
+			parse_media();
+
+			// see if we already have data for this
+			QFileInfo file_info(footage->url);
+			QString cache_file = footage->url.mid(footage->url.lastIndexOf('/')+1) + QString::number(file_info.size()) + QString::number(file_info.lastModified().toMSecsSinceEpoch());
+			//dout << "using hash" << cache_file;
+			QString hash = QCryptographicHash::hash(cache_file.toUtf8(), QCryptographicHash::Md5).toHex();
+
+			if (retrieve_preview(hash)) {
+				sem.acquire();
+
+				generate_waveform();
+
+				// save preview to file
+				for (int i=0;i<footage->video_tracks.size();i++) {
+					FootageStream& ms = footage->video_tracks[i];
+					ms.video_preview.save(get_thumbnail_path(hash, ms), "PNG");
+					//dout << "saved" << ms->file_index << "thumbnail to" << get_thumbnail_path(hash, ms);
+				}
+				for (int i=0;i<footage->audio_tracks.size();i++) {
+					FootageStream& ms = footage->audio_tracks[i];
+					QFile f(get_waveform_path(hash, ms));
+					f.open(QFile::WriteOnly);
+					f.write(ms.audio_preview.constData(), ms.audio_preview.size());
+					f.close();
+					//dout << "saved" << ms->file_index << "waveform to" << get_waveform_path(hash, ms);
+				}
+
+				sem.release();
+			}
+		}
+		avformat_close_input(&fmt_ctx);
+	}
+
+	if (error) {
+		media->update_tooltip(errorStr);
+		emit set_icon(ICON_TYPE_ERROR, replace);
+		footage->invalid = true;
+		footage->ready_lock.unlock();
+	} else {
+		media->update_tooltip();
+	}
+
+	delete [] filename;
+	footage->preview_gen = nullptr;
+}
+
+void PreviewGenerator::cancel() {
+	cancelled = true;
+}