--- conflicted
+++ resolved
@@ -15,36 +15,44 @@
             build-type: RelWithDebInfo
             compiler-name: MSVC 16.x
             os-name: Windows
+            os: windows-latest
+            dep-suffix: win.7z
+            extract-tool: 7z x
+          - build: 2
+            build-type: RelWithDebInfo
+            compiler-name: Clang LLVM
+            os-name: macOS
+            os: macos-latest
+            dep-suffix: mac.zip
+            extract-tool: unzip
     name: |
       ${{ matrix.os-name }}
       <${{ matrix.compiler-name }},
        ${{ matrix.build-type }}>
-    runs-on: windows-latest
+    runs-on: ${{ matrix.os }}
 
     steps:
-    - name: Set package name
-      shell: bash
-<<<<<<< HEAD
-      run: |
-        echo "::set-env name=PKGNAME::$(echo Olive-${GITHUB_SHA::8}-Windows-x86_64)"
-=======
-      run: echo "::set-env name=PKGNAME::$(echo Olive-${GITHUB_SHA::8}-Windows-x86_64)"
->>>>>>> 8e0c86a6
+    - if: matrix.os == 'windows-latest'
+      - name: Set package name
+        shell: bash
+        run: |
+          echo "::set-env name=PKGNAME::$(echo Olive-${GITHUB_SHA::8}-Windows-x86_64)"
+
+    - if: matrix.os == 'macos-latest'
+      - name: Set package name
+        shell: bash
+        run: |
+          echo "::set-env name=PKGNAME::$(echo Olive-${GITHUB_SHA::8}-macOS)"
 
     - uses: actions/checkout@v2
 
     - name: Create Build Environment
-      # Some projects don't allow in-source building, so create a separate build directory
-      # We'll use this as our working directory for all subsequent commands
-<<<<<<< HEAD
       run: |
         cmake -E make_directory ${{ runner.workspace }}/build
-=======
-      run: cmake -E make_directory ${{runner.workspace}}/build
->>>>>>> 8e0c86a6
-
-    - name: Enable Developer Command Prompt
-      uses: ilammy/msvc-dev-cmd@v1.3.0
+
+    - if: matrix.os == 'windows-latest'
+      - name: Enable Developer Command Prompt
+        uses: ilammy/msvc-dev-cmd@v1.3.0
 
     - name: Acquire Qt
       uses: jurplel/install-qt-action@v2.8.0
@@ -52,95 +60,99 @@
         version: 5.15.1
 
     - name: Acquire FFmpeg
-<<<<<<< HEAD
-      run: |
-        curl -fLOSs --retry 3 http://olivevideoeditor.org/deps/ffmpeg-win.7z
-        7z x ffmpeg-win.7z
+      shell: bash
+      env:
+        DEP_SUFFIX: ${{ matrix.dep-suffix }}
+        EXTRACT_TOOL: ${{ matrix.extract-tool }}
+      run: |
+        curl -fLOSs --retry 3 http://olivevideoeditor.org/deps/ffmpeg-$DEP_SUFFIX
+        7z x ffmpeg-$DEP_SUFFIX
 
     - name: Acquire OpenColorIO
-      run: |
-        curl -fLOSs --retry 3 http://olivevideoeditor.org/deps/ocio-win.7z
-        7z x ocio-win.7z
+      shell: bash
+      env:
+        DEP_SUFFIX: ${{ matrix.dep-suffix }}
+        EXTRACT_TOOL: ${{ matrix.extract-tool }}
+      run: |
+        curl -fLOSs --retry 3 http://olivevideoeditor.org/deps/ocio-$DEP_SUFFIX
+        7z x ocio-$DEP_SUFFIX
 
     - name: Acquire OpenEXR
-      run: |
-        curl -fLOSs --retry 3 http://olivevideoeditor.org/deps/openexr-win.7z
-        7z x openexr-win.7z
+      shell: bash
+      env:
+        DEP_SUFFIX: ${{ matrix.dep-suffix }}
+        EXTRACT_TOOL: ${{ matrix.extract-tool }}
+      run: |
+        curl -fLOSs --retry 3 http://olivevideoeditor.org/deps/openexr-$DEP_SUFFIX
+        7z x openexr-$DEP_SUFFIX
 
     - name: Acquire OpenImageIO
-      run: |
-        curl -fLOSs --retry 3 http://olivevideoeditor.org/deps/oiio-win.7z
-        7z x oiio-win.7z
+      shell: bash
+      env:
+        DEP_SUFFIX: ${{ matrix.dep-suffix }}
+        EXTRACT_TOOL: ${{ matrix.extract-tool }}
+      run: |
+        curl -fLOSs --retry 3 http://olivevideoeditor.org/deps/oiio-$DEP_SUFFIX
+        7z x oiio-$DEP_SUFFIX
 
     - name: Acquire libpng
-      run: |
-        curl -fLOSs --retry 3 http://olivevideoeditor.org/deps/libpng-win.7z
-        7z x libpng-win.7z
+      shell: bash
+      env:
+        DEP_SUFFIX: ${{ matrix.dep-suffix }}
+        EXTRACT_TOOL: ${{ matrix.extract-tool }}
+      run: |
+        curl -fLOSs --retry 3 http://olivevideoeditor.org/deps/libpng-$DEP_SUFFIX
+        7z x libpng-$DEP_SUFFIX
 
     - name: Acquire libtiff
-      run: |
-        curl -fLOSs --retry 3 http://olivevideoeditor.org/deps/libtiff-win.7z
-        7z x libtiff-win.7z
+      shell: bash
+      env:
+        DEP_SUFFIX: ${{ matrix.dep-suffix }}
+        EXTRACT_TOOL: ${{ matrix.extract-tool }}
+      run: |
+        curl -fLOSs --retry 3 http://olivevideoeditor.org/deps/libtiff-$DEP_SUFFIX
+        7z x libtiff-$DEP_SUFFIX
 
     - name: Acquire turbojpeg
-      run: |
-        curl -fLOSs --retry 3 http://olivevideoeditor.org/deps/turbojpeg-win.7z
-        7z x turbojpeg-win.7z
-
-    - name: Acquire zlib
-      run: |
-        curl -fLOSs --retry 3 http://olivevideoeditor.org/deps/zlib-win.7z
-        7z x zlib-win.7z
+      shell: bash
+      env:
+        DEP_SUFFIX: ${{ matrix.dep-suffix }}
+        EXTRACT_TOOL: ${{ matrix.extract-tool }}
+      run: |
+        curl -fLOSs --retry 3 http://olivevideoeditor.org/deps/turbojpeg-$DEP_SUFFIX
+        7z x turbojpeg-$DEP_SUFFIX
+
+    - if: matrix.os == 'windows-latest'
+      - name: Acquire zlib
+        shell: bash
+        env:
+          DEP_SUFFIX: ${{ matrix.dep-suffix }}
+        EXTRACT_TOOL: ${{ matrix.extract-tool }}
+        run: |
+          curl -fLOSs --retry 3 http://olivevideoeditor.org/deps/zlib-$DEP_SUFFIX
+          7z x zlib-$DEP_SUFFIX
 
     - name: Acquire Boost
-      run: |
-        curl -fLOSs --retry 3 http://olivevideoeditor.org/deps/boost-win.7z
-        7z x boost-win.7z
-=======
-      run: curl -fLOSs --retry 3 http://olivevideoeditor.org/deps/ffmpeg-win.7z && 7z x ffmpeg-win.7z
-
-    - name: Acquire OpenColorIO
-      run: curl -fLOSs --retry 3 http://olivevideoeditor.org/deps/ocio-win.7z && 7z x ocio-win.7z
-
-    - name: Acquire OpenEXR
-      run: curl -fLOSs --retry 3 http://olivevideoeditor.org/deps/openexr-win.7z && 7z x openexr-win.7z
-
-    - name: Acquire OpenImageIO
-      run: curl -fLOSs --retry 3 http://olivevideoeditor.org/deps/oiio-win.7z && 7z x oiio-win.7z
-
-    - name: Acquire libpng
-      run: curl -fLOSs --retry 3 http://olivevideoeditor.org/deps/libpng-win.7z && 7z x libpng-win.7z
-
-    - name: Acquire libtiff
-      run: curl -fLOSs --retry 3 http://olivevideoeditor.org/deps/libtiff-win.7z && 7z x libtiff-win.7z
-
-    - name: Acquire turbojpeg
-      run: curl -fLOSs --retry 3 http://olivevideoeditor.org/deps/turbojpeg-win.7z && 7z x turbojpeg-win.7z
-
-    - name: Acquire zlib
-      run: curl -fLOSs --retry 3 http://olivevideoeditor.org/deps/zlib-win.7z && 7z x zlib-win.7z
-
-    - name: Acquire Boost
-      run: curl -fLOSs --retry 3 http://olivevideoeditor.org/deps/boost-win.7z && 7z x boost-win.7z
->>>>>>> 8e0c86a6
+      shell: bash
+      env:
+        DEP_SUFFIX: ${{ matrix.dep-suffix }}
+        EXTRACT_TOOL: ${{ matrix.extract-tool }}
+      run: |
+        curl -fLOSs --retry 3 http://olivevideoeditor.org/deps/boost-$DEP_SUFFIX
+        7z x boost-$DEP_SUFFIX
 
     - name: Acquire Crashpad
-      run: |
-        curl -fLOSs --retry 3 http://olivevideoeditor.org/deps/crashpad-win.7z
-        7z x crashpad-win.7z
+      shell: bash
+      env:
+        DEP_SUFFIX: ${{ matrix.dep-suffix }}
+        EXTRACT_TOOL: ${{ matrix.extract-tool }}
+      run: |
+        curl -fLOSs --retry 3 http://olivevideoeditor.org/deps/crashpad-$DEP_SUFFIX
+        7z x crashpad-$DEP_SUFFIX
 
     - name: Configure CMake
-      # Use a bash shell so we can use the same syntax for environment variable
-      # access regardless of the host operating system
-      shell: bash
-<<<<<<< HEAD
+      shell: bash
       working-directory: ${{ runner.workspace }}/build
-=======
-      working-directory: ${{runner.workspace}}/build
->>>>>>> 8e0c86a6
-      # Note the current convention is to use the -S and -B options here to specify source
-      # and build directories, but this is only available with CMake 3.13 and higher.
-      # The CMake binaries on the Github Actions machines are (as of this writing) 3.12
       run: |
         PATH=$GITHUB_WORKSPACE:$PATH \
           cmake $GITHUB_WORKSPACE -DCMAKE_BUILD_TYPE=${{ matrix.build-type }} -G "Ninja"
@@ -148,127 +160,130 @@
     - name: Build
       working-directory: ${{ runner.workspace }}/build
       shell: bash
-      # Execute the build. You can specify a specific target with "--target <NAME>"
       run: |
         cmake --build .
 
     - name: Test
       working-directory: ${{ runner.workspace }}/build
       shell: bash
-      # Execute tests defined by the CMake configuration.
-      # See https://cmake.org/cmake/help/latest/manual/ctest.1.html for more detail
       run: |
         ctest -C ${{ matrix.build-type }}
 
-    - name: Create Package
-      working-directory: ${{ runner.workspace }}/build
-      shell: cmd
-<<<<<<< HEAD
-      run: |
-        mkdir olive-editor
-        copy app\olive-editor.exe olive-editor
-        copy app\olive-editor.pdb olive-editor
-        windeployqt olive-editor\olive-editor.exe
-        copy %GITHUB_WORKSPACE%\bin\*.dll olive-editor
-        copy %GITHUB_WORKSPACE%\out\Default\crashpad_handler.exe olive-editor
-=======
-      run: mkdir olive-editor && copy app\olive-editor.exe olive-editor && copy app\olive-editor.pdb olive-editor && windeployqt olive-editor\olive-editor.exe && copy %GITHUB_WORKSPACE%\bin\*.dll olive-editor && copy %GITHUB_WORKSPACE%\out\Default\crashpad_handler.exe olive-editor
->>>>>>> 8e0c86a6
-
-    - name: Deploy Installer
-      working-directory: ${{ runner.workspace }}/build
-      shell: cmd
-<<<<<<< HEAD
-      run: |
-        copy %GITHUB_WORKSPACE%\app\packaging\windows\nsis\* .
-        copy %GITHUB_WORKSPACE%\LICENSE .
-        makensis -V4 -DX64 "-XOutFile %PKGNAME%.exe" olive.nsi
-=======
-      run: curl -fLOSs https://download.microsoft.com/download/3/2/2/3224B87F-CFA0-4E70-BDA3-3DE650EFEBA5/vcredist_x64.exe && copy %GITHUB_WORKSPACE%\app\packaging\windows\nsis\* . && copy %GITHUB_WORKSPACE%\LICENSE . && "C:/Program Files (x86)/NSIS/makensis.exe" -V4 -DX64 "-XOutFile %PKGNAME%.exe" olive.nsi
->>>>>>> 8e0c86a6
-
-    - name: Deploy Portable
-      working-directory: ${{ runner.workspace }}/build
-      shell: cmd
-<<<<<<< HEAD
-      run: |
-        type NUL > olive-editor\portable
-        7z a %PKGNAME%.zip olive-editor
-=======
-      run: type NUL > olive-editor\portable && 7z a %PKGNAME%.zip olive-editor
->>>>>>> 8e0c86a6
-
-    - name: Export Crashpad Symbols and Upload To Server
-      working-directory: ${{ runner.workspace }}/build
-      shell: cmd
-      env:
-<<<<<<< HEAD
-        GH_AUTH_KEY: ${{ secrets.GH_AUTH_KEY }}
-      run: |
-        curl -fLSs --retry 3 https://github.com/google/breakpad/blob/master/src/tools/windows/binaries/dump_syms.exe?raw=true > dump_syms.exe
-        dump_syms app\olive-editor.pdb > olive-editor.sym
-        curl -X POST ^
-          -F symfile=@olive-editor.sym ^
-          -F key="%GH_AUTH_KEY%" ^
-          https://olivevideoeditor.org/crashpad/symbols.php
-=======
-        GH_AUTH_KEY: ${{secrets.GH_AUTH_KEY}}
-      run: curl -fLSs --retry 3 https://github.com/google/breakpad/blob/master/src/tools/windows/binaries/dump_syms.exe?raw=true > dump_syms.exe && dump_syms app\olive-editor.pdb > olive-editor.sym && curl -X POST -F symfile=@olive-editor.sym -F key="%GH_AUTH_KEY%" https://olivevideoeditor.org/crashpad/symbols.php
->>>>>>> 8e0c86a6
-
-    - name: Upload Installer to Nightly Page
-      shell: bash
-      working-directory: ${{ runner.workspace }}/build
-      env:
-<<<<<<< HEAD
-        GH_AUTH_KEY: ${{ secrets.GH_AUTH_KEY }}
-      run: |
-        curl -X POST \
-          -F file=@$PKGNAME.exe \
-          -F key="$GH_AUTH_KEY" \
-          -F hash="$GITHUB_SHA" \
-          -F time="$(git -C $GITHUB_WORKSPACE show -s --format=%ct)" \
-          -F comment="$(git -C $GITHUB_WORKSPACE show -s --format=%B)" \
-          https://olivevideoeditor.org/dl/push.php
-      if: github.event_name != 'pull_request'
-=======
-        GH_AUTH_KEY: ${{secrets.GH_AUTH_KEY}}
-      run: curl -X POST -F file=@$PKGNAME.exe -F key="$GH_AUTH_KEY" -F hash="$GITHUB_SHA" -F time="$(git -C $GITHUB_WORKSPACE show -s --format=%ct)" -F comment="$(git -C $GITHUB_WORKSPACE show -s --format=%B)" https://olivevideoeditor.org/dl/push.php
->>>>>>> 8e0c86a6
-
-    - name: Upload Portable to Nightly Page
-      shell: bash
-      working-directory: ${{ runner.workspace }}/build
-      env:
-<<<<<<< HEAD
-        GH_AUTH_KEY: ${{ secrets.GH_AUTH_KEY }}
-      run: |
-        curl -X POST \
-          -F file=@$PKGNAME.zip \
-          -F key="$GH_AUTH_KEY" \
-          -F hash="$GITHUB_SHA" \
-          -F time="$(git -C $GITHUB_WORKSPACE show -s --format=%ct)" \
-          -F comment="$(git -C $GITHUB_WORKSPACE show -s --format=%B)" \
-          https://olivevideoeditor.org/dl/push.php
-      if: github.event_name != 'pull_request'
-=======
-        GH_AUTH_KEY: ${{secrets.GH_AUTH_KEY}}
-      run: curl -X POST -F file=@$PKGNAME.zip -F key="$GH_AUTH_KEY" -F hash="$GITHUB_SHA" -F time="$(git -C $GITHUB_WORKSPACE show -s --format=%ct)" -F comment="$(git -C $GITHUB_WORKSPACE show -s --format=%B)" https://olivevideoeditor.org/dl/push.php
->>>>>>> 8e0c86a6
-
-    - name: Upload Installer Artifact
-      uses: actions/upload-artifact@v2
-      with:
-<<<<<<< HEAD
-        name: ${{ env.PKGNAME }}.exe
-        path: ${{ runner.workspace }}/build/${{ env.PKGNAME }}.exe
-=======
-        name: ${{env.PKGNAME}}.exe
-        path: ${{runner.workspace}}/build/${{env.PKGNAME}}.exe
->>>>>>> 8e0c86a6
-
-    - name: Upload Portable Artifact
-      uses: actions/upload-artifact@v2
-      with:
-        name: ${{ env.PKGNAME }}.zip
-        path: ${{ runner.workspace }}/build/${{ env.PKGNAME }}.zip+    - if: matrix.os == 'windows-latest'
+      - name: Create Package
+        working-directory: ${{ runner.workspace }}/build
+        shell: cmd
+        run: |
+          mkdir olive-editor
+          copy app\olive-editor.exe olive-editor
+          copy app\olive-editor.pdb olive-editor
+          windeployqt olive-editor\olive-editor.exe
+          copy %GITHUB_WORKSPACE%\bin\*.dll olive-editor
+          copy %GITHUB_WORKSPACE%\out\Default\crashpad_handler.exe olive-editor
+
+      - name: Deploy Installer
+        working-directory: ${{ runner.workspace }}/build
+        shell: cmd
+        run: |
+          copy %GITHUB_WORKSPACE%\app\packaging\windows\nsis\* .
+          copy %GITHUB_WORKSPACE%\LICENSE .
+          makensis -V4 -DX64 "-XOutFile %PKGNAME%.exe" olive.nsi
+
+      - name: Deploy Portable
+        working-directory: ${{ runner.workspace }}/build
+        shell: cmd
+        run: |
+          type NUL > olive-editor\portable
+          7z a %PKGNAME%.zip olive-editor
+
+      - name: Upload Installer to Nightly Page
+        shell: bash
+        working-directory: ${{ runner.workspace }}/build
+        env:
+          GH_AUTH_KEY: ${{ secrets.GH_AUTH_KEY }}
+        run: |
+          curl -X POST \
+            -F file=@$PKGNAME.exe \
+            -F key="$GH_AUTH_KEY" \
+            -F hash="$GITHUB_SHA" \
+            -F time="$(git -C $GITHUB_WORKSPACE show -s --format=%ct)" \
+            -F comment="$(git -C $GITHUB_WORKSPACE show -s --format=%B)" \
+            https://olivevideoeditor.org/dl/push.php
+        if: github.event_name != 'pull_request'
+
+      - name: Upload Portable to Nightly Page
+        shell: bash
+        working-directory: ${{ runner.workspace }}/build
+        env:
+          GH_AUTH_KEY: ${{ secrets.GH_AUTH_KEY }}
+        run: |
+          curl -X POST \
+            -F file=@$PKGNAME.zip \
+            -F key="$GH_AUTH_KEY" \
+            -F hash="$GITHUB_SHA" \
+            -F time="$(git -C $GITHUB_WORKSPACE show -s --format=%ct)" \
+            -F comment="$(git -C $GITHUB_WORKSPACE show -s --format=%B)" \
+            https://olivevideoeditor.org/dl/push.php
+        if: github.event_name != 'pull_request'
+
+      - name: Upload Installer Artifact to GitHub
+        uses: actions/upload-artifact@v2
+        with:
+          name: ${{ env.PKGNAME }}.exe
+          path: ${{ runner.workspace }}/build/${{ env.PKGNAME }}.exe
+
+      - name: Upload Portable Artifact to GitHub
+        uses: actions/upload-artifact@v2
+        with:
+          name: ${{ env.PKGNAME }}.zip
+          path: ${{ runner.workspace }}/build/${{ env.PKGNAME }}.zip
+
+      - name: Export Crashpad Symbols and Upload To Server
+        working-directory: ${{ runner.workspace }}/build
+        shell: cmd
+        env:
+          GH_AUTH_KEY: ${{ secrets.GH_AUTH_KEY }}
+        run: |
+          curl -fLSs --retry 3 https://github.com/google/breakpad/blob/master/src/tools/windows/binaries/dump_syms.exe?raw=true > dump_syms.exe
+          dump_syms app\olive-editor.pdb > olive-editor.sym
+          curl -X POST ^
+            -F symfile=@olive-editor.sym ^
+            -F key="%GH_AUTH_KEY%" ^
+            https://olivevideoeditor.org/crashpad/symbols.php
+
+    - if: matrix.os == 'macos-latest'
+      - name: Create Package
+        working-directory: ${{ runner.workspace }}/build
+        env:
+          BUNDLE_NAME: Olive.app
+        run: |
+          mv app/$BUNDLE_NAME .
+          macdeployqt $BUNDLE_NAME
+          curl -fLOSs --retry 3 https://github.com/arl/macdeployqtfix/raw/master/macdeployqtfix.py
+          python2 macdeployqtfix.py $BUNDLE_NAME/Contents/MacOS/Olive /usr/local/Cellar/qt5/5.*/
+          
+      - name: Deploy Package
+        working-directory: ${{ runner.workspace }}/build
+        run: |
+          zip -r $PKGNAME.zip $BUNDLE_NAME
+
+      - name: Upload Artifact to Nightly Page
+        shell: bash
+        working-directory: ${{ runner.workspace }}/build
+        env:
+          GH_AUTH_KEY: ${{ secrets.GH_AUTH_KEY }}
+        run: |
+          curl -X POST \
+            -F file=@$PKGNAME.zip \
+            -F key="$GH_AUTH_KEY" \
+            -F hash="$GITHUB_SHA" \
+            -F time="$(git -C $GITHUB_WORKSPACE show -s --format=%ct)" \
+            -F comment="$(git -C $GITHUB_WORKSPACE show -s --format=%B)" \
+            https://olivevideoeditor.org/dl/push.php
+        if: github.event_name != 'pull_request'
+
+      - name: Upload Artifact to GitHub
+        uses: actions/upload-artifact@v2
+        with:
+          name: ${{ env.PKGNAME }}.zip
+          path: ${{ runner.workspace }}/build/${{ env.PKGNAME }}.zip