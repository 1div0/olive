--- conflicted
+++ resolved
@@ -1,857 +1,834 @@
-/***
-
-  Olive - Non-Linear Video Editor
-  Copyright (C) 2019  Olive Team
-
-  This program is free software: you can redistribute it and/or modify
-  it under the terms of the GNU General Public License as published by
-  the Free Software Foundation, either version 3 of the License, or
-  (at your option) any later version.
-
-  This program is distributed in the hope that it will be useful,
-  but WITHOUT ANY WARRANTY; without even the implied warranty of
-  MERCHANTABILITY or FITNESS FOR A PARTICULAR PURPOSE.  See the
-  GNU General Public License for more details.
-
-  You should have received a copy of the GNU General Public License
-  along with this program.  If not, see <http://www.gnu.org/licenses/>.
-
-***/
-
-#include "renderfunctions.h"
-
-extern "C" {
-#include <libavformat/avformat.h>
-}
-
-#include <QApplication>
-#include <QDesktopWidget>
-#include <QOpenGLExtraFunctions>
-#include <QOpenGLBuffer>
-#include <QOpenGLVertexArrayObject>
-#include <QDebug>
-
-#include "timeline/clip.h"
-#include "timeline/sequence.h"
-#include "project/media.h"
-#include "effects/effect.h"
-#include "project/footage.h"
-#include "effects/transition.h"
-#include "ui/collapsiblewidget.h"
-#include "rendering/audio.h"
-#include "global/math.h"
-#include "global/timing.h"
-#include "global/config.h"
-#include "panels/timeline.h"
-<<<<<<< HEAD
-#include "qopenglshaderprogramptr.h"
-#include "shadergenerators.h"
-
-GLfloat olive::rendering::blit_vertices[] = {
-  -1.0f, -1.0f, 0.0f,
-  1.0f, -1.0f, 0.0f,
-  1.0f, 1.0f, 0.0f,
-
-  -1.0f, -1.0f, 0.0f,
-  -1.0f, 1.0f, 0.0f,
-  1.0f, 1.0f, 0.0f
-};
-
-GLfloat olive::rendering::blit_texcoords[] = {
-  0.0, 0.0,
-  1.0, 0.0,
-  1.0, 1.0,
-
-  0.0, 0.0,
-  0.0, 1.0,
-  1.0, 1.0
-};
-
-GLfloat olive::rendering::flipped_blit_texcoords[] = {
-  0.0, 1.0,
-  1.0, 1.0,
-  1.0, 0.0,
-
-  0.0, 1.0,
-  0.0, 0.0,
-  1.0, 0.0
-};
-
-void olive::rendering::Blit(QOpenGLShaderProgram* pipeline, bool flipped, QMatrix4x4 matrix) {
-
-  QOpenGLVertexArrayObject m_vao;
-  m_vao.create();
-  m_vao.bind();
-
-  QOpenGLBuffer m_vbo;
-  m_vbo.create();
-  m_vbo.bind();
-  m_vbo.allocate(blit_vertices, 18 * sizeof(GLfloat));
-  m_vbo.release();
-
-  QOpenGLBuffer m_vbo2;
-  m_vbo2.create();
-  m_vbo2.bind();
-  m_vbo2.allocate(flipped ? flipped_blit_texcoords : blit_texcoords, 12 * sizeof(GLfloat));
-  m_vbo2.release();
-
-  QOpenGLFunctions* func = QOpenGLContext::currentContext()->functions();
-
-  pipeline->bind();
-
-  pipeline->setUniformValue("mvp_matrix", matrix);
-  pipeline->setUniformValue("texture", 0);
-
-
-  GLuint vertex_location = pipeline->attributeLocation("a_position");
-  m_vbo.bind();
-  func->glEnableVertexAttribArray(vertex_location);
-  func->glVertexAttribPointer(vertex_location, 3, GL_FLOAT, GL_FALSE, 0, 0);
-  m_vbo.release();
-
-  GLuint tex_location = pipeline->attributeLocation("a_texcoord");
-  m_vbo2.bind();
-  func->glEnableVertexAttribArray(tex_location);
-  func->glVertexAttribPointer(tex_location, 2, GL_FLOAT, GL_FALSE, 0, 0);
-  m_vbo2.release();
-
-  func->glDrawArrays(GL_TRIANGLES, 0, 6);
-
-  pipeline->release();
-
-=======
-#include "panels/viewer.h"
-
-void PrepareToDraw(QOpenGLFunctions* f) {
-  f->glGenerateMipmap(GL_TEXTURE_2D);
-  f->glTexParameteri(GL_TEXTURE_2D, GL_TEXTURE_MIN_FILTER, GL_LINEAR_MIPMAP_LINEAR);
-  f->glTexParameteri(GL_TEXTURE_2D, GL_TEXTURE_MAG_FILTER, GL_LINEAR);
-  f->glTexParameteri(GL_TEXTURE_2D, GL_TEXTURE_WRAP_S, GL_CLAMP_TO_BORDER);
-  f->glTexParameteri(GL_TEXTURE_2D, GL_TEXTURE_WRAP_T, GL_CLAMP_TO_BORDER);
-}
-
-void full_blit() {
-  PrepareToDraw(QOpenGLContext::currentContext()->functions());
-
-  glPushMatrix();
-  glLoadIdentity();
-  glOrtho(0, 1, 0, 1, -1, 1);
-
-  glBegin(GL_QUADS);
-  glTexCoord2f(0, 0); // top left
-  glVertex2f(0, 0); // top left
-  glTexCoord2f(1, 0); // top right
-  glVertex2f(1, 0); // top right
-  glTexCoord2f(1, 1); // bottom right
-  glVertex2f(1, 1); // bottom right
-  glTexCoord2f(0, 1); // bottom left
-  glVertex2f(0, 1); // bottom left
-  glEnd();
-
-  glPopMatrix();
->>>>>>> 4e0188fd
-}
-
-void draw_clip(QOpenGLContext* ctx,
-               QOpenGLShaderProgram* pipeline,
-               GLuint fbo,
-               GLuint texture,
-               bool clear) {
-  ctx->functions()->glBindFramebuffer(GL_DRAW_FRAMEBUFFER, fbo);
-
-  if (clear) {
-    ctx->functions()->glClear(GL_COLOR_BUFFER_BIT);
-  }
-
-  ctx->functions()->glBindTexture(GL_TEXTURE_2D, texture);
-
-  olive::rendering::Blit(pipeline);
-
-  ctx->functions()->glBindTexture(GL_TEXTURE_2D, 0);
-
-  ctx->functions()->glBindFramebuffer(GL_DRAW_FRAMEBUFFER, 0);
-}
-
-GLuint draw_clip(QOpenGLContext* ctx,
-                 QOpenGLShaderProgram* pipeline,
-                 const FramebufferObject& fbo,
-                 GLuint texture,
-                 bool clear) {
-
-  fbo.BindBuffer();
-
-  if (clear) {
-    ctx->functions()->glClear(GL_COLOR_BUFFER_BIT);
-  }
-
-  ctx->functions()->glBindTexture(GL_TEXTURE_2D, texture);
-
-  olive::rendering::Blit(pipeline);
-
-  ctx->functions()->glBindTexture(GL_TEXTURE_2D, 0);
-
-  fbo.ReleaseBuffer();
-
-  return fbo.texture();
-
-}
-
-void process_effect(QOpenGLContext* ctx,
-                    QOpenGLShaderProgram* pipeline,
-                    Clip* c,
-                    Effect* e,
-                    double timecode,
-                    GLTextureCoords& coords,
-                    GLuint& composite_texture,
-                    bool& fbo_switcher,
-                    bool& texture_failed,
-                    int data) {
-  if (e->IsEnabled()) {
-    if (e->Flags() & Effect::CoordsFlag) {
-      e->process_coords(timecode, coords, data);
-    }
-    bool can_process_shaders = ((e->Flags() & Effect::ShaderFlag) && olive::CurrentRuntimeConfig.shaders_are_enabled);
-    if (can_process_shaders || (e->Flags() & Effect::SuperimposeFlag)) {
-
-      if (!e->is_open()) {
-        e->open();
-      }
-
-      if (can_process_shaders && e->is_shader_linked()) {
-        for (int i=0;i<e->getIterations();i++) {
-          e->process_shader(timecode, coords, i);
-          composite_texture = draw_clip(ctx, e->GetShaderPipeline(), c->fbo.at(fbo_switcher), composite_texture, true);
-          fbo_switcher = !fbo_switcher;
-        }
-      }
-      if (e->Flags() & Effect::SuperimposeFlag) {
-        GLuint superimpose_texture = e->process_superimpose(ctx, timecode);
-
-        if (superimpose_texture == 0) {
-          qWarning() << "Superimpose texture was nullptr, retrying...";
-          texture_failed = true;
-        } else if (composite_texture == 0) {
-          // if there is no previous texture, just return the superimposes texture
-          // UNLESS this is a shader-extended superimpose effect in which case,
-          // we'll need to draw it below
-          composite_texture = superimpose_texture;
-        } else {
-          // if the source texture is not already a framebuffer texture,
-          // we'll need to make it one before drawing a superimpose effect on it
-          if (composite_texture != c->fbo.at(0).texture() && composite_texture != c->fbo.at(1).texture()) {
-            draw_clip(ctx, pipeline, c->fbo.at(!fbo_switcher), composite_texture, true);
-          }
-
-          composite_texture = draw_clip(ctx, pipeline, c->fbo.at(!fbo_switcher), superimpose_texture, false);
-        }
-      }
-    }
-  }
-}
-
-GLuint olive::rendering::compose_sequence(ComposeSequenceParams &params) {
-  GLuint final_fbo = params.video ? params.main_buffer->buffer() : 0;
-
-  Sequence* s = params.seq;
-  long playhead = s->playhead;
-
-  if (!params.nests.isEmpty()) {
-
-    for (int i=0;i<params.nests.size();i++) {
-      s = params.nests.at(i)->media()->to_sequence().get();
-      playhead += params.nests.at(i)->clip_in(true) - params.nests.at(i)->timeline_in(true);
-      playhead = rescale_frame_number(playhead, params.nests.at(i)->sequence->frame_rate, s->frame_rate);
-    }
-
-    if (params.video && !params.nests.last()->fbo.isEmpty()) {
-      params.nests.last()->fbo.at(0).BindBuffer();
-      params.ctx->functions()->glClear(GL_COLOR_BUFFER_BIT);
-      final_fbo = params.nests.last()->fbo.at(0).buffer();
-    }
-
-  }
-
-  int audio_track_count = 0;
-
-  QVector<Clip*> current_clips;
-
-  // loop through clips, find currently active, and sort by track
-  for (int i=0;i<s->clips.size();i++) {
-
-    Clip* c = s->clips.at(i).get();
-
-    if (c != nullptr) {
-
-      // if clip is video and we're processing video
-      if ((c->track() < 0) == params.video) {
-
-        bool clip_is_active = false;
-
-        // is the clip a "footage" clip?
-        if (c->media() != nullptr && c->media()->get_type() == MEDIA_TYPE_FOOTAGE) {
-          Footage* m = c->media()->to_footage();
-
-          // does the clip have a valid media source?
-          if (!m->invalid && !(c->track() >= 0 && !is_audio_device_set())) {
-
-            // is the media process and ready?
-            if (m->ready) {
-              const FootageStream* ms = c->media_stream();
-
-              // does the media have a valid media stream source and is it active?
-              if (ms != nullptr && c->IsActiveAt(playhead)) {
-
-                // open if not open
-                if (!c->IsOpen()) {
-                  c->Open();
-                }
-
-                clip_is_active = true;
-
-                // increment audio track count
-                if (c->track() >= 0) audio_track_count++;
-
-              } else if (c->IsOpen()) {
-
-                // close the clip if it isn't active anymore
-                c->Close(false);
-
-              }
-            } else {
-
-              // media wasn't ready, schedule a redraw
-              params.texture_failed = true;
-
-            }
-          }
-        } else {
-          // if the clip is a nested sequence or null clip, just open it
-
-          if (c->IsActiveAt(playhead)) {
-            if (!c->IsOpen()) {
-              c->Open();
-            }
-            clip_is_active = true;
-          } else if (c->IsOpen()) {
-            c->Close(false);
-          }
-        }
-
-        // if the clip is active, added it to "current_clips", sorted by track
-        if (clip_is_active) {
-          bool added = false;
-
-          // track sorting is only necessary for video clips
-          // audio clips are mixed equally, so we skip sorting for those
-          if (params.video) {
-
-            // insertion sort by track
-            for (int j=0;j<current_clips.size();j++) {
-              if (current_clips.at(j)->track() < c->track()) {
-                current_clips.insert(j, c);
-                added = true;
-                break;
-              }
-            }
-
-          }
-
-          if (!added) {
-            current_clips.append(c);
-          }
-        }
-      }
-    }
-  }
-
-  QMatrix4x4 projection;
-
-  if (params.video) {
-    // set default coordinates based on the sequence, with 0 in the direct center
-
-    params.ctx->functions()->glBlendFunc(GL_ONE, GL_ONE_MINUS_SRC_ALPHA);
-
-    int half_width = s->width/2;
-    int half_height = s->height/2;
-    projection.ortho(-half_width, half_width, -half_height, half_height, -1, 1);
-  }
-
-  // loop through current clips
-
-  for (int i=0;i<current_clips.size();i++) {
-    Clip* c = current_clips.at(i);
-
-    bool got_mutex = true;
-
-    if (params.wait_for_mutexes) {
-      // wait for clip to finish opening
-      c->state_change_lock.lock();
-    } else {
-      got_mutex = c->state_change_lock.tryLock();
-    }
-
-    if (got_mutex && c->IsOpen()) {
-      // if clip is a video clip
-      if (c->track() < 0) {
-
-        // textureID variable contains texture to be drawn on screen at the end
-        GLuint textureID = 0;
-
-        // store video source dimensions
-        int video_width = c->media_width();
-        int video_height = c->media_height();
-
-        // prepare framebuffers for backend drawing operations
-        if (c->fbo.isEmpty()) {
-          // create 3 fbos for nested sequences, 2 for most clips
-          int fbo_count = (c->media() != nullptr && c->media()->get_type() == MEDIA_TYPE_SEQUENCE) ? 3 : 2;
-
-          c->fbo.resize(fbo_count);
-
-          for (int j=0;j<fbo_count;j++) {
-            c->fbo[j].Create(params.ctx, video_width, video_height);
-          }
-        }
-
-        bool convert_frame_to_internal = false;
-
-        // if media is footage
-        if (c->media() != nullptr && c->media()->get_type() == MEDIA_TYPE_FOOTAGE) {
-
-          // retrieve video frame from cache and store it in c->texture
-          c->Cache(qMax(playhead, c->timeline_in()), false, params.nests, params.playback_speed);
-          if (!c->Retrieve()) {
-            params.texture_failed = true;
-          } else {
-            // retrieve ID from c->texture
-            textureID = c->texture;
-          }
-
-          if (textureID == 0) {
-
-            qWarning() << "Failed to create texture";
-
-          } else {
-
-            convert_frame_to_internal = true;
-
-          }
-        }
-
-        // if clip should actually be shown on screen in this frame
-        if (playhead >= c->timeline_in(true)
-            && playhead < c->timeline_out(true)) {
-
-          // simple bool for switching between the two framebuffers
-          bool fbo_switcher = false;
-
-          params.ctx->functions()->glViewport(0, 0, video_width, video_height);
-
-          if (c->media() != nullptr) {
-            if (c->media()->get_type() == MEDIA_TYPE_SEQUENCE) {
-
-              // for a nested sequence, run this function again on that sequence and retrieve the texture
-
-              // add nested sequence to nest list
-              params.nests.append(c);
-
-              // compose sequence
-              textureID = compose_sequence(params);
-
-              // remove sequence from nest list
-              params.nests.removeLast();
-
-              // compose_sequence() would have written to this clip's fbo[0], so we switch to fbo[1]
-              fbo_switcher = !fbo_switcher;
-
-            } else if (c->media()->get_type() == MEDIA_TYPE_FOOTAGE) {
-
-              // Convert frame from source to linear colorspace
-              if (olive::CurrentConfig.enable_color_management)
-              {
-
-                // Convert texture to sequence's internal format
-                if (textureID != c->fbo.at(0).texture() && textureID != c->fbo.at(1).texture()) {
-                  textureID = draw_clip(params.ctx, params.pipeline, c->fbo.at(fbo_switcher), textureID, true);
-                  fbo_switcher = !fbo_switcher;
-                }
-
-                // Check if this clip has an OCIO shader set up or not
-                if (c->ocio_shader == nullptr) {
-
-
-                  // Set default input colorspace
-                  QString input_cs = OCIO::ROLE_SCENE_LINEAR;
-
-                  if (c->media() != nullptr && c->media()->get_type() == MEDIA_TYPE_FOOTAGE) {
-                    input_cs = c->media()->to_footage()->Colorspace();
-                  }
-
-                  // Try to get a shader based on the input color space to scene linear
-                  try {
-                    OCIO::ConstConfigRcPtr config = OCIO::GetCurrentConfig();
-                    OCIO::ConstProcessorRcPtr processor = config->getProcessor(input_cs.toUtf8(),
-                                                                               OCIO::ROLE_SCENE_LINEAR);
-
-                    c->ocio_shader = olive::shader::SetupOCIO(params.ctx,
-                                                              c->ocio_lut_texture,
-                                                              processor,
-                                                              c->media()->to_footage()->alpha_is_associated);
-                  } catch (OCIO::Exception& e) {
-                    qWarning() << e.what();
-                  }
-                }
-
-                // Ensure we got a shader, and if so, blit with it
-                if (c->ocio_shader != nullptr) {
-                  textureID = olive::rendering::OCIOBlit(c->ocio_shader.get(),
-                                                         c->ocio_lut_texture,
-                                                         c->fbo.at(fbo_switcher),
-                                                         textureID);
-
-                  fbo_switcher = !fbo_switcher;
-                }
-
-              }
-            }
-          }
-
-          // set up default coordinates for drawing the clip
-          GLTextureCoords coords;
-          coords.vertex_top_left = QVector3D(-video_width/2, -video_height/2, 0.0f);
-          coords.vertex_top_right = QVector3D(video_width/2, -video_height/2, 0.0f);
-          coords.vertex_bottom_left = QVector3D(-video_width/2, video_height/2, 0.0f);
-          coords.vertex_bottom_right = QVector3D(video_width/2, video_height/2, 0.0f);
-          coords.texture_top_left = QVector2D(0.0f, 0.0f);
-          coords.texture_top_right = QVector2D(1.0f, 0.0f);
-          coords.texture_bottom_left = QVector2D(0.0f, 1.0f);
-          coords.texture_bottom_right = QVector2D(1.0f, 1.0f);
-          coords.blendmode = -1;
-          coords.opacity = 1.0;
-
-          // == EFFECT CODE START ==
-
-          // get current sequence time in seconds (used for effects)
-          double timecode = get_timecode(c, playhead);
-
-          // run through all of the clip's effects
-          for (int j=0;j<c->effects.size();j++) {
-
-            Effect* e = c->effects.at(j).get();
-            process_effect(params.ctx, params.pipeline, c, e, timecode, coords, textureID, fbo_switcher, params.texture_failed, kTransitionNone);
-
-          }
-
-          // if the clip has an opening transition, process that now
-          if (c->opening_transition != nullptr) {
-            int transition_progress = playhead - c->timeline_in(true);
-            if (transition_progress < c->opening_transition->get_length()) {
-              process_effect(params.ctx, params.pipeline, c, c->opening_transition.get(), double(transition_progress)/double(c->opening_transition->get_length()), coords, textureID, fbo_switcher, params.texture_failed, kTransitionOpening);
-            }
-          }
-
-          // if the clip has a closing transition, process that now
-          if (c->closing_transition != nullptr) {
-            int transition_progress = playhead - (c->timeline_out(true) - c->closing_transition->get_length());
-            if (transition_progress >= 0 && transition_progress < c->closing_transition->get_length()) {
-              process_effect(params.ctx, params.pipeline, c, c->closing_transition.get(), double(transition_progress)/double(c->closing_transition->get_length()), coords, textureID, fbo_switcher, params.texture_failed, kTransitionClosing);
-            }
-          }
-
-          // == EFFECT CODE END ==
-
-
-          // Check whether the parent clip is auto-scaled
-          if (c->autoscaled()
-              && (video_width != s->width
-                  && video_height != s->height)) {
-            float width_multiplier = float(s->width) / float(video_width);
-            float height_multiplier = float(s->height) / float(video_height);
-            float scale_multiplier = qMin(width_multiplier, height_multiplier);
-
-            coords.matrix.scale(scale_multiplier, scale_multiplier);
-          }
-
-          // Configure effect gizmos if they exist
-          if (params.gizmos != nullptr) {
-            // set correct gizmo coords at this matrix
-            params.gizmos->gizmo_draw(timecode, coords);
-
-            // convert gizmo coords to screen coords
-            params.gizmos->gizmo_world_to_screen(coords.matrix, projection);
-          }
-
-
-
-          if (textureID > 0) {
-
-            // set viewport to sequence size
-            params.ctx->functions()->glViewport(0, 0, s->width, s->height);
-
-
-
-            // == START RENDER CLIP IN CONTEXT OF SEQUENCE ==
-
-
-
-            // use clip textures for nested sequences, otherwise use main frame buffers
-            GLuint back_buffer_1;
-            GLuint backend_tex_1;
-            GLuint backend_tex_2;
-            if (params.nests.size() > 0) {
-              back_buffer_1 = params.nests.last()->fbo[1].buffer();
-              backend_tex_1 = params.nests.last()->fbo[1].texture();
-              backend_tex_2 = params.nests.last()->fbo[2].texture();
-            } else {
-              back_buffer_1 = params.backend_buffer1->buffer();
-              backend_tex_1 = params.backend_buffer1->texture();
-              backend_tex_2 = params.backend_buffer2->texture();
-            }
-
-            // render a backbuffer
-            params.ctx->functions()->glBindFramebuffer(GL_DRAW_FRAMEBUFFER, back_buffer_1);
-
-            params.ctx->functions()->glClearColor(0.0, 0.0, 0.0, 0.0);
-            params.ctx->functions()->glClear(GL_COLOR_BUFFER_BIT);
-
-            // bind final clip texture
-            params.ctx->functions()->glBindTexture(GL_TEXTURE_2D, textureID);
-
-            // set texture filter to bilinear
-            PrepareToDraw(params.ctx->functions());
-
-            // draw clip on screen according to gl coordinates
-            params.pipeline->bind();
-
-            params.pipeline->setUniformValue("mvp_matrix", projection * coords.matrix);
-            params.pipeline->setUniformValue("texture", 0);
-            params.pipeline->setUniformValue("opacity", coords.opacity);
-
-            GLfloat vertices[] = {
-              coords.vertex_top_left.x(), coords.vertex_top_left.y(), 0.0f,
-              coords.vertex_top_right.x(), coords.vertex_top_right.y(), 0.0f,
-              coords.vertex_bottom_right.x(), coords.vertex_bottom_right.y(), 0.0f,
-
-              coords.vertex_top_left.x(), coords.vertex_top_left.y(), 0.0f,
-              coords.vertex_bottom_left.x(), coords.vertex_bottom_left.y(), 0.0f,
-              coords.vertex_bottom_right.x(), coords.vertex_bottom_right.y(), 0.0f,
-            };
-
-            GLfloat texcoords[] = {
-              coords.texture_top_left.x(), coords.texture_top_left.y(),
-              coords.texture_top_right.x(), coords.texture_top_right.y(),
-              coords.texture_bottom_right.x(), coords.texture_bottom_right.y(),
-
-              coords.texture_top_left.x(), coords.texture_top_left.y(),
-              coords.texture_bottom_left.x(), coords.texture_bottom_left.y(),
-              coords.texture_bottom_right.x(), coords.texture_bottom_right.y(),
-            };
-
-            QOpenGLVertexArrayObject vao;
-            vao.create();
-            vao.bind();
-
-            QOpenGLBuffer vertex_buffer;
-            vertex_buffer.create();
-            vertex_buffer.bind();
-            vertex_buffer.allocate(vertices, 18 * sizeof(GLfloat));
-            vertex_buffer.release();
-
-            QOpenGLBuffer texcoord_buffer;
-            texcoord_buffer.create();
-            texcoord_buffer.bind();
-            texcoord_buffer.allocate(texcoords, 12 * sizeof(GLfloat));
-            texcoord_buffer.release();
-
-            GLuint vertex_location = params.pipeline->attributeLocation("a_position");
-            vertex_buffer.bind();
-            params.ctx->functions()->glEnableVertexAttribArray(vertex_location);
-            params.ctx->functions()->glVertexAttribPointer(vertex_location, 3, GL_FLOAT, GL_FALSE, 0, 0);
-            vertex_buffer.release();
-
-            GLuint tex_location = params.pipeline->attributeLocation("a_texcoord");
-            texcoord_buffer.bind();
-            params.ctx->functions()->glEnableVertexAttribArray(tex_location);
-            params.ctx->functions()->glVertexAttribPointer(tex_location, 2, GL_FLOAT, GL_FALSE, 0, 0);
-            texcoord_buffer.release();
-
-            params.ctx->functions()->glDrawArrays(GL_TRIANGLES, 0, 6);
-
-            params.pipeline->setUniformValue("opacity", 1.0f);
-
-            params.pipeline->release();
-
-            // release final clip texture
-            params.ctx->functions()->glBindTexture(GL_TEXTURE_2D, 0);
-
-            params.ctx->functions()->glBindFramebuffer(GL_DRAW_FRAMEBUFFER, 0);
-
-
-
-            // == END RENDER CLIP IN CONTEXT OF SEQUENCE ==
-
-
-
-            //
-            //
-            // PROCESS POST-SHADERS
-            //
-            //
-
-
-
-            // copy front buffer to back buffer (only if we're using a blending mode)
-            if (coords.blendmode >= 0) {
-              if (params.nests.size() > 0) {
-                draw_clip(params.ctx, params.pipeline, params.nests.last()->fbo[2].buffer(), params.nests.last()->fbo[0].texture(), true);
-              } else {
-                draw_clip(params.ctx, params.pipeline, params.backend_buffer2->buffer(), params.main_buffer->texture(), true);
-              }
-            }
-
-
-
-            // == START FINAL DRAW ON SEQUENCE BUFFER ==
-
-
-
-
-            // bind front buffer as draw buffer
-            params.ctx->functions()->glBindFramebuffer(GL_DRAW_FRAMEBUFFER, final_fbo);
-
-            // Check if we're using a blend mode (< 0 means no blend mode)
-            if (coords.blendmode < 0) {
-
-              params.ctx->functions()->glBindTexture(GL_TEXTURE_2D, backend_tex_1);
-
-              olive::rendering::Blit(params.pipeline);
-
-              params.ctx->functions()->glBindTexture(GL_TEXTURE_2D, 0);
-
-            } else {
-
-              // load background texture into texture unit 0
-              params.ctx->functions()->glActiveTexture(GL_TEXTURE0 + 0); // Texture unit 0
-              params.ctx->functions()->glBindTexture(GL_TEXTURE_2D, backend_tex_2);
-
-              // load foreground texture into texture unit 1
-              params.ctx->functions()->glActiveTexture(GL_TEXTURE0 + 1); // Texture unit 1
-              params.ctx->functions()->glBindTexture(GL_TEXTURE_2D, backend_tex_1);
-
-              // bind and configure blending mode shader
-              params.blend_mode_program->bind();
-              params.blend_mode_program->setUniformValue("blendmode", coords.blendmode);
-              params.blend_mode_program->setUniformValue("opacity", coords.opacity);
-              params.blend_mode_program->setUniformValue("background", 0);
-              params.blend_mode_program->setUniformValue("foreground", 1);
-
-              params.ctx->functions()->glClear(GL_COLOR_BUFFER_BIT);
-
-              olive::rendering::Blit(params.pipeline);
-
-              // release blend mode shader
-              params.blend_mode_program->release();
-
-              // unbind texture from texture unit 1
-              params.ctx->functions()->glBindTexture(GL_TEXTURE_2D, 0);
-
-              // unbind texture from texture unit 0
-              params.ctx->functions()->glActiveTexture(GL_TEXTURE0 + 0); // Texture unit 0
-              params.ctx->functions()->glBindTexture(GL_TEXTURE_2D, 0);
-
-            }
-
-            // unbind framebuffer
-            params.ctx->functions()->glBindFramebuffer(GL_DRAW_FRAMEBUFFER, 0);
-
-
-
-
-            // == END FINAL DRAW ON SEQUENCE BUFFER ==
-          }
-
-        }
-      } else {
-        if (c->media() != nullptr && c->media()->get_type() == MEDIA_TYPE_SEQUENCE) {
-          params.nests.append(c);
-          compose_sequence(params);
-          params.nests.removeLast();
-        } else {
-          // Check whether cacher is currently active, if not activate it now
-          if (c->cache_lock.tryLock()) {
-
-            c->cache_lock.unlock();
-
-            c->Cache(playhead,
-                     (params.viewer != nullptr && !params.viewer->playing),
-                     params.nests,
-                     params.playback_speed);
-
-          }
-        }
-      }
-    } else {
-      params.texture_failed = true;
-    }
-
-    if (got_mutex) {
-      c->state_change_lock.unlock();
-    }
-  }
-
-  if (audio_track_count == 0 && params.viewer != nullptr) {
-    params.viewer->play_wake();
-  }
-
-  if (!params.nests.isEmpty() && !params.nests.last()->fbo.isEmpty()) {
-    // returns nested clip's texture
-    return params.nests.last()->fbo[0].texture();
-  }
-
-  return 0;
-}
-
-void olive::rendering::compose_audio(Viewer* viewer, Sequence* seq, int playback_speed, bool wait_for_mutexes) {
-  ComposeSequenceParams params;
-  params.viewer = viewer;
-  params.ctx = nullptr;
-  params.seq = seq;
-  params.video = false;
-  params.gizmos = nullptr;
-  params.wait_for_mutexes = wait_for_mutexes;
-  params.playback_speed = playback_speed;
-  params.blend_mode_program = nullptr;
-  compose_sequence(params);
-}
-
-GLuint olive::rendering::OCIOBlit(QOpenGLShaderProgram *pipeline,
-                                  GLuint lut,
-                                  const FramebufferObject& fbo,
-                                  GLuint texture)
-{
-  if (pipeline == nullptr) {
-    return 0;
-  }
-
-  QOpenGLContext* ctx = QOpenGLContext::currentContext();
-  QOpenGLExtraFunctions* xf = ctx->extraFunctions();
-
-  xf->glActiveTexture(GL_TEXTURE2);
-  xf->glBindTexture(GL_TEXTURE_3D, lut);
-  xf->glActiveTexture(GL_TEXTURE0);
-
-  pipeline->bind();
-
-  pipeline->setUniformValue("tex2", 2);
-
-  //textureID = draw_clip(params.ctx, pipeline, c->fbo.at(fbo_switcher), textureID, true);
-  GLuint textureID = draw_clip(ctx, pipeline, fbo, texture, true);
-
-  pipeline->release();
-
-  xf->glActiveTexture(GL_TEXTURE2);
-  xf->glBindTexture(GL_TEXTURE_3D, 0);
-  xf->glActiveTexture(GL_TEXTURE0);
-
-  return textureID;
-}
+/***
+
+  Olive - Non-Linear Video Editor
+  Copyright (C) 2019  Olive Team
+
+  This program is free software: you can redistribute it and/or modify
+  it under the terms of the GNU General Public License as published by
+  the Free Software Foundation, either version 3 of the License, or
+  (at your option) any later version.
+
+  This program is distributed in the hope that it will be useful,
+  but WITHOUT ANY WARRANTY; without even the implied warranty of
+  MERCHANTABILITY or FITNESS FOR A PARTICULAR PURPOSE.  See the
+  GNU General Public License for more details.
+
+  You should have received a copy of the GNU General Public License
+  along with this program.  If not, see <http://www.gnu.org/licenses/>.
+
+***/
+
+#include "renderfunctions.h"
+
+extern "C" {
+#include <libavformat/avformat.h>
+}
+
+#include <QApplication>
+#include <QDesktopWidget>
+#include <QOpenGLExtraFunctions>
+#include <QOpenGLBuffer>
+#include <QOpenGLVertexArrayObject>
+#include <QDebug>
+
+#include "timeline/clip.h"
+#include "timeline/sequence.h"
+#include "project/media.h"
+#include "effects/effect.h"
+#include "project/footage.h"
+#include "effects/transition.h"
+#include "ui/collapsiblewidget.h"
+#include "rendering/audio.h"
+#include "global/math.h"
+#include "global/timing.h"
+#include "global/config.h"
+#include "panels/timeline.h"
+#include "qopenglshaderprogramptr.h"
+#include "shadergenerators.h"
+
+GLfloat olive::rendering::blit_vertices[] = {
+  -1.0f, -1.0f, 0.0f,
+  1.0f, -1.0f, 0.0f,
+  1.0f, 1.0f, 0.0f,
+
+  -1.0f, -1.0f, 0.0f,
+  -1.0f, 1.0f, 0.0f,
+  1.0f, 1.0f, 0.0f
+};
+
+GLfloat olive::rendering::blit_texcoords[] = {
+  0.0, 0.0,
+  1.0, 0.0,
+  1.0, 1.0,
+
+  0.0, 0.0,
+  0.0, 1.0,
+  1.0, 1.0
+};
+
+GLfloat olive::rendering::flipped_blit_texcoords[] = {
+  0.0, 1.0,
+  1.0, 1.0,
+  1.0, 0.0,
+
+  0.0, 1.0,
+  0.0, 0.0,
+  1.0, 0.0
+};
+
+void PrepareToDraw(QOpenGLFunctions* f) {
+  f->glGenerateMipmap(GL_TEXTURE_2D);
+  f->glTexParameteri(GL_TEXTURE_2D, GL_TEXTURE_MIN_FILTER, GL_LINEAR_MIPMAP_LINEAR);
+  f->glTexParameteri(GL_TEXTURE_2D, GL_TEXTURE_MAG_FILTER, GL_LINEAR);
+  f->glTexParameteri(GL_TEXTURE_2D, GL_TEXTURE_WRAP_S, GL_CLAMP_TO_BORDER);
+  f->glTexParameteri(GL_TEXTURE_2D, GL_TEXTURE_WRAP_T, GL_CLAMP_TO_BORDER);
+}
+
+void olive::rendering::Blit(QOpenGLShaderProgram* pipeline, bool flipped, QMatrix4x4 matrix) {
+
+  QOpenGLFunctions* func = QOpenGLContext::currentContext()->functions();
+  PrepareToDraw(func);
+
+  QOpenGLVertexArrayObject m_vao;
+  m_vao.create();
+  m_vao.bind();
+
+  QOpenGLBuffer m_vbo;
+  m_vbo.create();
+  m_vbo.bind();
+  m_vbo.allocate(blit_vertices, 18 * sizeof(GLfloat));
+  m_vbo.release();
+
+  QOpenGLBuffer m_vbo2;
+  m_vbo2.create();
+  m_vbo2.bind();
+  m_vbo2.allocate(flipped ? flipped_blit_texcoords : blit_texcoords, 12 * sizeof(GLfloat));
+  m_vbo2.release();
+
+  pipeline->bind();
+
+  pipeline->setUniformValue("mvp_matrix", matrix);
+  pipeline->setUniformValue("texture", 0);
+
+
+  GLuint vertex_location = pipeline->attributeLocation("a_position");
+  m_vbo.bind();
+  func->glEnableVertexAttribArray(vertex_location);
+  func->glVertexAttribPointer(vertex_location, 3, GL_FLOAT, GL_FALSE, 0, 0);
+  m_vbo.release();
+
+  GLuint tex_location = pipeline->attributeLocation("a_texcoord");
+  m_vbo2.bind();
+  func->glEnableVertexAttribArray(tex_location);
+  func->glVertexAttribPointer(tex_location, 2, GL_FLOAT, GL_FALSE, 0, 0);
+  m_vbo2.release();
+
+  func->glDrawArrays(GL_TRIANGLES, 0, 6);
+
+  pipeline->release();
+
+}
+
+void draw_clip(QOpenGLContext* ctx,
+               QOpenGLShaderProgram* pipeline,
+               GLuint fbo,
+               GLuint texture,
+               bool clear) {
+  ctx->functions()->glBindFramebuffer(GL_DRAW_FRAMEBUFFER, fbo);
+
+  if (clear) {
+    ctx->functions()->glClear(GL_COLOR_BUFFER_BIT);
+  }
+
+  ctx->functions()->glBindTexture(GL_TEXTURE_2D, texture);
+
+  olive::rendering::Blit(pipeline);
+
+  ctx->functions()->glBindTexture(GL_TEXTURE_2D, 0);
+
+  ctx->functions()->glBindFramebuffer(GL_DRAW_FRAMEBUFFER, 0);
+}
+
+GLuint draw_clip(QOpenGLContext* ctx,
+                 QOpenGLShaderProgram* pipeline,
+                 const FramebufferObject& fbo,
+                 GLuint texture,
+                 bool clear) {
+
+  fbo.BindBuffer();
+
+  if (clear) {
+    ctx->functions()->glClear(GL_COLOR_BUFFER_BIT);
+  }
+
+  ctx->functions()->glBindTexture(GL_TEXTURE_2D, texture);
+
+  olive::rendering::Blit(pipeline);
+
+  ctx->functions()->glBindTexture(GL_TEXTURE_2D, 0);
+
+  fbo.ReleaseBuffer();
+
+  return fbo.texture();
+
+}
+
+void process_effect(QOpenGLContext* ctx,
+                    QOpenGLShaderProgram* pipeline,
+                    Clip* c,
+                    Effect* e,
+                    double timecode,
+                    GLTextureCoords& coords,
+                    GLuint& composite_texture,
+                    bool& fbo_switcher,
+                    bool& texture_failed,
+                    int data) {
+  if (e->IsEnabled()) {
+    if (e->Flags() & Effect::CoordsFlag) {
+      e->process_coords(timecode, coords, data);
+    }
+    bool can_process_shaders = ((e->Flags() & Effect::ShaderFlag) && olive::CurrentRuntimeConfig.shaders_are_enabled);
+    if (can_process_shaders || (e->Flags() & Effect::SuperimposeFlag)) {
+
+      if (!e->is_open()) {
+        e->open();
+      }
+
+      if (can_process_shaders && e->is_shader_linked()) {
+        for (int i=0;i<e->getIterations();i++) {
+          e->process_shader(timecode, coords, i);
+          composite_texture = draw_clip(ctx, e->GetShaderPipeline(), c->fbo.at(fbo_switcher), composite_texture, true);
+          fbo_switcher = !fbo_switcher;
+        }
+      }
+      if (e->Flags() & Effect::SuperimposeFlag) {
+        GLuint superimpose_texture = e->process_superimpose(ctx, timecode);
+
+        if (superimpose_texture == 0) {
+          qWarning() << "Superimpose texture was nullptr, retrying...";
+          texture_failed = true;
+        } else if (composite_texture == 0) {
+          // if there is no previous texture, just return the superimposes texture
+          // UNLESS this is a shader-extended superimpose effect in which case,
+          // we'll need to draw it below
+          composite_texture = superimpose_texture;
+        } else {
+          // if the source texture is not already a framebuffer texture,
+          // we'll need to make it one before drawing a superimpose effect on it
+          if (composite_texture != c->fbo.at(0).texture() && composite_texture != c->fbo.at(1).texture()) {
+            draw_clip(ctx, pipeline, c->fbo.at(!fbo_switcher), composite_texture, true);
+          }
+
+          composite_texture = draw_clip(ctx, pipeline, c->fbo.at(!fbo_switcher), superimpose_texture, false);
+        }
+      }
+    }
+  }
+}
+
+GLuint olive::rendering::compose_sequence(ComposeSequenceParams &params) {
+  GLuint final_fbo = params.video ? params.main_buffer->buffer() : 0;
+
+  Sequence* s = params.seq;
+  long playhead = s->playhead;
+
+  if (!params.nests.isEmpty()) {
+
+    for (int i=0;i<params.nests.size();i++) {
+      s = params.nests.at(i)->media()->to_sequence().get();
+      playhead += params.nests.at(i)->clip_in(true) - params.nests.at(i)->timeline_in(true);
+      playhead = rescale_frame_number(playhead, params.nests.at(i)->sequence->frame_rate, s->frame_rate);
+    }
+
+    if (params.video && !params.nests.last()->fbo.isEmpty()) {
+      params.nests.last()->fbo.at(0).BindBuffer();
+      params.ctx->functions()->glClear(GL_COLOR_BUFFER_BIT);
+      final_fbo = params.nests.last()->fbo.at(0).buffer();
+    }
+
+  }
+
+  int audio_track_count = 0;
+
+  QVector<Clip*> current_clips;
+
+  // loop through clips, find currently active, and sort by track
+  for (int i=0;i<s->clips.size();i++) {
+
+    Clip* c = s->clips.at(i).get();
+
+    if (c != nullptr) {
+
+      // if clip is video and we're processing video
+      if ((c->track() < 0) == params.video) {
+
+        bool clip_is_active = false;
+
+        // is the clip a "footage" clip?
+        if (c->media() != nullptr && c->media()->get_type() == MEDIA_TYPE_FOOTAGE) {
+          Footage* m = c->media()->to_footage();
+
+          // does the clip have a valid media source?
+          if (!m->invalid && !(c->track() >= 0 && !is_audio_device_set())) {
+
+            // is the media process and ready?
+            if (m->ready) {
+              const FootageStream* ms = c->media_stream();
+
+              // does the media have a valid media stream source and is it active?
+              if (ms != nullptr && c->IsActiveAt(playhead)) {
+
+                // open if not open
+                if (!c->IsOpen()) {
+                  c->Open();
+                }
+
+                clip_is_active = true;
+
+                // increment audio track count
+                if (c->track() >= 0) audio_track_count++;
+
+              } else if (c->IsOpen()) {
+
+                // close the clip if it isn't active anymore
+                c->Close(false);
+
+              }
+            } else {
+
+              // media wasn't ready, schedule a redraw
+              params.texture_failed = true;
+
+            }
+          }
+        } else {
+          // if the clip is a nested sequence or null clip, just open it
+
+          if (c->IsActiveAt(playhead)) {
+            if (!c->IsOpen()) {
+              c->Open();
+            }
+            clip_is_active = true;
+          } else if (c->IsOpen()) {
+            c->Close(false);
+          }
+        }
+
+        // if the clip is active, added it to "current_clips", sorted by track
+        if (clip_is_active) {
+          bool added = false;
+
+          // track sorting is only necessary for video clips
+          // audio clips are mixed equally, so we skip sorting for those
+          if (params.video) {
+
+            // insertion sort by track
+            for (int j=0;j<current_clips.size();j++) {
+              if (current_clips.at(j)->track() < c->track()) {
+                current_clips.insert(j, c);
+                added = true;
+                break;
+              }
+            }
+
+          }
+
+          if (!added) {
+            current_clips.append(c);
+          }
+        }
+      }
+    }
+  }
+
+  QMatrix4x4 projection;
+
+  if (params.video) {
+    // set default coordinates based on the sequence, with 0 in the direct center
+
+    params.ctx->functions()->glBlendFunc(GL_ONE, GL_ONE_MINUS_SRC_ALPHA);
+
+    int half_width = s->width/2;
+    int half_height = s->height/2;
+    projection.ortho(-half_width, half_width, -half_height, half_height, -1, 1);
+  }
+
+  // loop through current clips
+
+  for (int i=0;i<current_clips.size();i++) {
+    Clip* c = current_clips.at(i);
+
+    bool got_mutex = true;
+
+    if (params.wait_for_mutexes) {
+      // wait for clip to finish opening
+      c->state_change_lock.lock();
+    } else {
+      got_mutex = c->state_change_lock.tryLock();
+    }
+
+    if (got_mutex && c->IsOpen()) {
+      // if clip is a video clip
+      if (c->track() < 0) {
+
+        // textureID variable contains texture to be drawn on screen at the end
+        GLuint textureID = 0;
+
+        // store video source dimensions
+        int video_width = c->media_width();
+        int video_height = c->media_height();
+
+        // prepare framebuffers for backend drawing operations
+        if (c->fbo.isEmpty()) {
+          // create 3 fbos for nested sequences, 2 for most clips
+          int fbo_count = (c->media() != nullptr && c->media()->get_type() == MEDIA_TYPE_SEQUENCE) ? 3 : 2;
+
+          c->fbo.resize(fbo_count);
+
+          for (int j=0;j<fbo_count;j++) {
+            c->fbo[j].Create(params.ctx, video_width, video_height);
+          }
+        }
+
+        bool convert_frame_to_internal = false;
+
+        // if media is footage
+        if (c->media() != nullptr && c->media()->get_type() == MEDIA_TYPE_FOOTAGE) {
+
+          // retrieve video frame from cache and store it in c->texture
+          c->Cache(qMax(playhead, c->timeline_in()), false, params.nests, params.playback_speed);
+          if (!c->Retrieve()) {
+            params.texture_failed = true;
+          } else {
+            // retrieve ID from c->texture
+            textureID = c->texture;
+          }
+
+          if (textureID == 0) {
+
+            qWarning() << "Failed to create texture";
+
+          } else {
+
+            convert_frame_to_internal = true;
+
+          }
+        }
+
+        // if clip should actually be shown on screen in this frame
+        if (playhead >= c->timeline_in(true)
+            && playhead < c->timeline_out(true)) {
+
+          // simple bool for switching between the two framebuffers
+          bool fbo_switcher = false;
+
+          params.ctx->functions()->glViewport(0, 0, video_width, video_height);
+
+          if (c->media() != nullptr) {
+            if (c->media()->get_type() == MEDIA_TYPE_SEQUENCE) {
+
+              // for a nested sequence, run this function again on that sequence and retrieve the texture
+
+              // add nested sequence to nest list
+              params.nests.append(c);
+
+              // compose sequence
+              textureID = compose_sequence(params);
+
+              // remove sequence from nest list
+              params.nests.removeLast();
+
+              // compose_sequence() would have written to this clip's fbo[0], so we switch to fbo[1]
+              fbo_switcher = !fbo_switcher;
+
+            } else if (c->media()->get_type() == MEDIA_TYPE_FOOTAGE) {
+
+              // Convert frame from source to linear colorspace
+              if (olive::CurrentConfig.enable_color_management)
+              {
+
+                // Convert texture to sequence's internal format
+                if (textureID != c->fbo.at(0).texture() && textureID != c->fbo.at(1).texture()) {
+                  textureID = draw_clip(params.ctx, params.pipeline, c->fbo.at(fbo_switcher), textureID, true);
+                  fbo_switcher = !fbo_switcher;
+                }
+
+                // Check if this clip has an OCIO shader set up or not
+                if (c->ocio_shader == nullptr) {
+
+
+                  // Set default input colorspace
+                  QString input_cs = OCIO::ROLE_SCENE_LINEAR;
+
+                  if (c->media() != nullptr && c->media()->get_type() == MEDIA_TYPE_FOOTAGE) {
+                    input_cs = c->media()->to_footage()->Colorspace();
+                  }
+
+                  // Try to get a shader based on the input color space to scene linear
+                  try {
+                    OCIO::ConstConfigRcPtr config = OCIO::GetCurrentConfig();
+                    OCIO::ConstProcessorRcPtr processor = config->getProcessor(input_cs.toUtf8(),
+                                                                               OCIO::ROLE_SCENE_LINEAR);
+
+                    c->ocio_shader = olive::shader::SetupOCIO(params.ctx,
+                                                              c->ocio_lut_texture,
+                                                              processor,
+                                                              c->media()->to_footage()->alpha_is_associated);
+                  } catch (OCIO::Exception& e) {
+                    qWarning() << e.what();
+                  }
+                }
+
+                // Ensure we got a shader, and if so, blit with it
+                if (c->ocio_shader != nullptr) {
+                  textureID = olive::rendering::OCIOBlit(c->ocio_shader.get(),
+                                                         c->ocio_lut_texture,
+                                                         c->fbo.at(fbo_switcher),
+                                                         textureID);
+
+                  fbo_switcher = !fbo_switcher;
+                }
+
+              }
+            }
+          }
+
+          // set up default coordinates for drawing the clip
+          GLTextureCoords coords;
+          coords.vertex_top_left = QVector3D(-video_width/2, -video_height/2, 0.0f);
+          coords.vertex_top_right = QVector3D(video_width/2, -video_height/2, 0.0f);
+          coords.vertex_bottom_left = QVector3D(-video_width/2, video_height/2, 0.0f);
+          coords.vertex_bottom_right = QVector3D(video_width/2, video_height/2, 0.0f);
+          coords.texture_top_left = QVector2D(0.0f, 0.0f);
+          coords.texture_top_right = QVector2D(1.0f, 0.0f);
+          coords.texture_bottom_left = QVector2D(0.0f, 1.0f);
+          coords.texture_bottom_right = QVector2D(1.0f, 1.0f);
+          coords.blendmode = -1;
+          coords.opacity = 1.0;
+
+          // == EFFECT CODE START ==
+
+          // get current sequence time in seconds (used for effects)
+          double timecode = get_timecode(c, playhead);
+
+          // run through all of the clip's effects
+          for (int j=0;j<c->effects.size();j++) {
+
+            Effect* e = c->effects.at(j).get();
+            process_effect(params.ctx, params.pipeline, c, e, timecode, coords, textureID, fbo_switcher, params.texture_failed, kTransitionNone);
+
+          }
+
+          // if the clip has an opening transition, process that now
+          if (c->opening_transition != nullptr) {
+            int transition_progress = playhead - c->timeline_in(true);
+            if (transition_progress < c->opening_transition->get_length()) {
+              process_effect(params.ctx, params.pipeline, c, c->opening_transition.get(), double(transition_progress)/double(c->opening_transition->get_length()), coords, textureID, fbo_switcher, params.texture_failed, kTransitionOpening);
+            }
+          }
+
+          // if the clip has a closing transition, process that now
+          if (c->closing_transition != nullptr) {
+            int transition_progress = playhead - (c->timeline_out(true) - c->closing_transition->get_length());
+            if (transition_progress >= 0 && transition_progress < c->closing_transition->get_length()) {
+              process_effect(params.ctx, params.pipeline, c, c->closing_transition.get(), double(transition_progress)/double(c->closing_transition->get_length()), coords, textureID, fbo_switcher, params.texture_failed, kTransitionClosing);
+            }
+          }
+
+          // == EFFECT CODE END ==
+
+
+          // Check whether the parent clip is auto-scaled
+          if (c->autoscaled()
+              && (video_width != s->width
+                  && video_height != s->height)) {
+            float width_multiplier = float(s->width) / float(video_width);
+            float height_multiplier = float(s->height) / float(video_height);
+            float scale_multiplier = qMin(width_multiplier, height_multiplier);
+
+            coords.matrix.scale(scale_multiplier, scale_multiplier);
+          }
+
+          // Configure effect gizmos if they exist
+          if (params.gizmos != nullptr) {
+            // set correct gizmo coords at this matrix
+            params.gizmos->gizmo_draw(timecode, coords);
+
+            // convert gizmo coords to screen coords
+            params.gizmos->gizmo_world_to_screen(coords.matrix, projection);
+          }
+
+
+
+          if (textureID > 0) {
+
+            // set viewport to sequence size
+            params.ctx->functions()->glViewport(0, 0, s->width, s->height);
+
+
+
+            // == START RENDER CLIP IN CONTEXT OF SEQUENCE ==
+
+
+
+            // use clip textures for nested sequences, otherwise use main frame buffers
+            GLuint back_buffer_1;
+            GLuint backend_tex_1;
+            GLuint backend_tex_2;
+            if (params.nests.size() > 0) {
+              back_buffer_1 = params.nests.last()->fbo[1].buffer();
+              backend_tex_1 = params.nests.last()->fbo[1].texture();
+              backend_tex_2 = params.nests.last()->fbo[2].texture();
+            } else {
+              back_buffer_1 = params.backend_buffer1->buffer();
+              backend_tex_1 = params.backend_buffer1->texture();
+              backend_tex_2 = params.backend_buffer2->texture();
+            }
+
+            // render a backbuffer
+            params.ctx->functions()->glBindFramebuffer(GL_DRAW_FRAMEBUFFER, back_buffer_1);
+
+            params.ctx->functions()->glClearColor(0.0, 0.0, 0.0, 0.0);
+            params.ctx->functions()->glClear(GL_COLOR_BUFFER_BIT);
+
+            // bind final clip texture
+            params.ctx->functions()->glBindTexture(GL_TEXTURE_2D, textureID);
+
+            // set texture filter to bilinear
+            PrepareToDraw(params.ctx->functions());
+
+            // draw clip on screen according to gl coordinates
+            params.pipeline->bind();
+
+            params.pipeline->setUniformValue("mvp_matrix", projection * coords.matrix);
+            params.pipeline->setUniformValue("texture", 0);
+            params.pipeline->setUniformValue("opacity", coords.opacity);
+
+            GLfloat vertices[] = {
+              coords.vertex_top_left.x(), coords.vertex_top_left.y(), 0.0f,
+              coords.vertex_top_right.x(), coords.vertex_top_right.y(), 0.0f,
+              coords.vertex_bottom_right.x(), coords.vertex_bottom_right.y(), 0.0f,
+
+              coords.vertex_top_left.x(), coords.vertex_top_left.y(), 0.0f,
+              coords.vertex_bottom_left.x(), coords.vertex_bottom_left.y(), 0.0f,
+              coords.vertex_bottom_right.x(), coords.vertex_bottom_right.y(), 0.0f,
+            };
+
+            GLfloat texcoords[] = {
+              coords.texture_top_left.x(), coords.texture_top_left.y(),
+              coords.texture_top_right.x(), coords.texture_top_right.y(),
+              coords.texture_bottom_right.x(), coords.texture_bottom_right.y(),
+
+              coords.texture_top_left.x(), coords.texture_top_left.y(),
+              coords.texture_bottom_left.x(), coords.texture_bottom_left.y(),
+              coords.texture_bottom_right.x(), coords.texture_bottom_right.y(),
+            };
+
+            QOpenGLVertexArrayObject vao;
+            vao.create();
+            vao.bind();
+
+            QOpenGLBuffer vertex_buffer;
+            vertex_buffer.create();
+            vertex_buffer.bind();
+            vertex_buffer.allocate(vertices, 18 * sizeof(GLfloat));
+            vertex_buffer.release();
+
+            QOpenGLBuffer texcoord_buffer;
+            texcoord_buffer.create();
+            texcoord_buffer.bind();
+            texcoord_buffer.allocate(texcoords, 12 * sizeof(GLfloat));
+            texcoord_buffer.release();
+
+            GLuint vertex_location = params.pipeline->attributeLocation("a_position");
+            vertex_buffer.bind();
+            params.ctx->functions()->glEnableVertexAttribArray(vertex_location);
+            params.ctx->functions()->glVertexAttribPointer(vertex_location, 3, GL_FLOAT, GL_FALSE, 0, 0);
+            vertex_buffer.release();
+
+            GLuint tex_location = params.pipeline->attributeLocation("a_texcoord");
+            texcoord_buffer.bind();
+            params.ctx->functions()->glEnableVertexAttribArray(tex_location);
+            params.ctx->functions()->glVertexAttribPointer(tex_location, 2, GL_FLOAT, GL_FALSE, 0, 0);
+            texcoord_buffer.release();
+
+            params.ctx->functions()->glDrawArrays(GL_TRIANGLES, 0, 6);
+
+            params.pipeline->setUniformValue("opacity", 1.0f);
+
+            params.pipeline->release();
+
+            // release final clip texture
+            params.ctx->functions()->glBindTexture(GL_TEXTURE_2D, 0);
+
+            params.ctx->functions()->glBindFramebuffer(GL_DRAW_FRAMEBUFFER, 0);
+
+
+
+            // == END RENDER CLIP IN CONTEXT OF SEQUENCE ==
+
+
+
+            //
+            //
+            // PROCESS POST-SHADERS
+            //
+            //
+
+
+
+            // copy front buffer to back buffer (only if we're using a blending mode)
+            if (coords.blendmode >= 0) {
+              if (params.nests.size() > 0) {
+                draw_clip(params.ctx, params.pipeline, params.nests.last()->fbo[2].buffer(), params.nests.last()->fbo[0].texture(), true);
+              } else {
+                draw_clip(params.ctx, params.pipeline, params.backend_buffer2->buffer(), params.main_buffer->texture(), true);
+              }
+            }
+
+
+
+            // == START FINAL DRAW ON SEQUENCE BUFFER ==
+
+
+
+
+            // bind front buffer as draw buffer
+            params.ctx->functions()->glBindFramebuffer(GL_DRAW_FRAMEBUFFER, final_fbo);
+
+            // Check if we're using a blend mode (< 0 means no blend mode)
+            if (coords.blendmode < 0) {
+
+              params.ctx->functions()->glBindTexture(GL_TEXTURE_2D, backend_tex_1);
+
+              olive::rendering::Blit(params.pipeline);
+
+              params.ctx->functions()->glBindTexture(GL_TEXTURE_2D, 0);
+
+            } else {
+
+              // load background texture into texture unit 0
+              params.ctx->functions()->glActiveTexture(GL_TEXTURE0 + 0); // Texture unit 0
+              params.ctx->functions()->glBindTexture(GL_TEXTURE_2D, backend_tex_2);
+
+              // load foreground texture into texture unit 1
+              params.ctx->functions()->glActiveTexture(GL_TEXTURE0 + 1); // Texture unit 1
+              params.ctx->functions()->glBindTexture(GL_TEXTURE_2D, backend_tex_1);
+
+              // bind and configure blending mode shader
+              params.blend_mode_program->bind();
+              params.blend_mode_program->setUniformValue("blendmode", coords.blendmode);
+              params.blend_mode_program->setUniformValue("opacity", coords.opacity);
+              params.blend_mode_program->setUniformValue("background", 0);
+              params.blend_mode_program->setUniformValue("foreground", 1);
+
+              params.ctx->functions()->glClear(GL_COLOR_BUFFER_BIT);
+
+              olive::rendering::Blit(params.pipeline);
+
+              // release blend mode shader
+              params.blend_mode_program->release();
+
+              // unbind texture from texture unit 1
+              params.ctx->functions()->glBindTexture(GL_TEXTURE_2D, 0);
+
+              // unbind texture from texture unit 0
+              params.ctx->functions()->glActiveTexture(GL_TEXTURE0 + 0); // Texture unit 0
+              params.ctx->functions()->glBindTexture(GL_TEXTURE_2D, 0);
+
+            }
+
+            // unbind framebuffer
+            params.ctx->functions()->glBindFramebuffer(GL_DRAW_FRAMEBUFFER, 0);
+
+
+
+
+            // == END FINAL DRAW ON SEQUENCE BUFFER ==
+          }
+
+        }
+      } else {
+        if (c->media() != nullptr && c->media()->get_type() == MEDIA_TYPE_SEQUENCE) {
+          params.nests.append(c);
+          compose_sequence(params);
+          params.nests.removeLast();
+        } else {
+          // Check whether cacher is currently active, if not activate it now
+          if (c->cache_lock.tryLock()) {
+
+            c->cache_lock.unlock();
+
+            c->Cache(playhead,
+                     (params.viewer != nullptr && !params.viewer->playing),
+                     params.nests,
+                     params.playback_speed);
+
+          }
+        }
+      }
+    } else {
+      params.texture_failed = true;
+    }
+
+    if (got_mutex) {
+      c->state_change_lock.unlock();
+    }
+  }
+
+  if (audio_track_count == 0 && params.viewer != nullptr) {
+    params.viewer->play_wake();
+  }
+
+  if (!params.nests.isEmpty() && !params.nests.last()->fbo.isEmpty()) {
+    // returns nested clip's texture
+    return params.nests.last()->fbo[0].texture();
+  }
+
+  return 0;
+}
+
+void olive::rendering::compose_audio(Viewer* viewer, Sequence* seq, int playback_speed, bool wait_for_mutexes) {
+  ComposeSequenceParams params;
+  params.viewer = viewer;
+  params.ctx = nullptr;
+  params.seq = seq;
+  params.video = false;
+  params.gizmos = nullptr;
+  params.wait_for_mutexes = wait_for_mutexes;
+  params.playback_speed = playback_speed;
+  params.blend_mode_program = nullptr;
+  compose_sequence(params);
+}
+
+GLuint olive::rendering::OCIOBlit(QOpenGLShaderProgram *pipeline,
+                                  GLuint lut,
+                                  const FramebufferObject& fbo,
+                                  GLuint texture)
+{
+  if (pipeline == nullptr) {
+    return 0;
+  }
+
+  QOpenGLContext* ctx = QOpenGLContext::currentContext();
+  QOpenGLExtraFunctions* xf = ctx->extraFunctions();
+
+  xf->glActiveTexture(GL_TEXTURE2);
+  xf->glBindTexture(GL_TEXTURE_3D, lut);
+  xf->glActiveTexture(GL_TEXTURE0);
+
+  pipeline->bind();
+
+  pipeline->setUniformValue("tex2", 2);
+
+  //textureID = draw_clip(params.ctx, pipeline, c->fbo.at(fbo_switcher), textureID, true);
+  GLuint textureID = draw_clip(ctx, pipeline, fbo, texture, true);
+
+  pipeline->release();
+
+  xf->glActiveTexture(GL_TEXTURE2);
+  xf->glBindTexture(GL_TEXTURE_3D, 0);
+  xf->glActiveTexture(GL_TEXTURE0);
+
+  return textureID;
+}