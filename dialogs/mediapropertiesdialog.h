/***

  Olive - Non-Linear Video Editor
  Copyright (C) 2019  Olive Team

  This program is free software: you can redistribute it and/or modify
  it under the terms of the GNU General Public License as published by
  the Free Software Foundation, either version 3 of the License, or
  (at your option) any later version.

  This program is distributed in the hope that it will be useful,
  but WITHOUT ANY WARRANTY; without even the implied warranty of
  MERCHANTABILITY or FITNESS FOR A PARTICULAR PURPOSE.  See the
  GNU General Public License for more details.

  You should have received a copy of the GNU General Public License
  along with this program.  If not, see <http://www.gnu.org/licenses/>.

***/

#ifndef MEDIAPROPERTIESDIALOG_H
#define MEDIAPROPERTIESDIALOG_H

#include <QDialog>
#include <QComboBox>
#include <QLineEdit>
#include <QListWidget>
#include <QDoubleSpinBox>
#include <QCheckBox>

#include "project/footage.h"
#include "project/media.h"

/**
 * @brief The MediaPropertiesDialog class
 *
 * A dialog for setting properties on Media.
 */
class MediaPropertiesDialog : public QDialog {
  Q_OBJECT
public:
<<<<<<< HEAD
  MediaPropertiesDialog(QWidget *parent, Media* i);
private:
  QComboBox* interlacing_box;
  QLineEdit* name_box;
  Media* item;
  QListWidget* track_list;
  QDoubleSpinBox* conform_fr;
  QCheckBox* premultiply_alpha_setting;
  QComboBox* color_management;
private slots:
=======
  /**
   * @brief MediaPropertiesDialog Constructor
   *
   * @param parent
   *
   * QWidget parent. Usually MainWindow or Project panel.
   *
   * @param i
   *
   * Media object to set properties for.
   */
  MediaPropertiesDialog(QWidget *parent, Media* i);
private:
  /**
   * @brief ComboBox for interlacing setting
   */
  QComboBox* interlacing_box;

  /**
   * @brief Media name text field
   */
  QLineEdit* name_box;

  /**
   * @brief Internal pointer to Media object (set in constructor)
   */
  Media* item;

  /**
   * @brief A list widget for listing the tracks in Media
   */
  QListWidget* track_list;

  /**
   * @brief Frame rate to conform to
   */
  QDoubleSpinBox* conform_fr;

  /**
   * @brief Setting for associated/premultiplied alpha
   */
  QCheckBox* premultiply_alpha_setting;
private slots:
  /**
   * @brief Overrided accept function for saving the properties back to the Media class
   */
>>>>>>> b96d97aa
  void accept();
};

#endif // MEDIAPROPERTIESDIALOG_H
<|MERGE_RESOLUTION|>--- conflicted
+++ resolved
@@ -1,104 +1,93 @@
-/***
-
-  Olive - Non-Linear Video Editor
-  Copyright (C) 2019  Olive Team
-
-  This program is free software: you can redistribute it and/or modify
-  it under the terms of the GNU General Public License as published by
-  the Free Software Foundation, either version 3 of the License, or
-  (at your option) any later version.
-
-  This program is distributed in the hope that it will be useful,
-  but WITHOUT ANY WARRANTY; without even the implied warranty of
-  MERCHANTABILITY or FITNESS FOR A PARTICULAR PURPOSE.  See the
-  GNU General Public License for more details.
-
-  You should have received a copy of the GNU General Public License
-  along with this program.  If not, see <http://www.gnu.org/licenses/>.
-
-***/
-
-#ifndef MEDIAPROPERTIESDIALOG_H
-#define MEDIAPROPERTIESDIALOG_H
-
-#include <QDialog>
-#include <QComboBox>
-#include <QLineEdit>
-#include <QListWidget>
-#include <QDoubleSpinBox>
-#include <QCheckBox>
-
-#include "project/footage.h"
-#include "project/media.h"
-
-/**
- * @brief The MediaPropertiesDialog class
- *
- * A dialog for setting properties on Media.
- */
-class MediaPropertiesDialog : public QDialog {
-  Q_OBJECT
-public:
-<<<<<<< HEAD
-  MediaPropertiesDialog(QWidget *parent, Media* i);
-private:
-  QComboBox* interlacing_box;
-  QLineEdit* name_box;
-  Media* item;
-  QListWidget* track_list;
-  QDoubleSpinBox* conform_fr;
-  QCheckBox* premultiply_alpha_setting;
-  QComboBox* color_management;
-private slots:
-=======
-  /**
-   * @brief MediaPropertiesDialog Constructor
-   *
-   * @param parent
-   *
-   * QWidget parent. Usually MainWindow or Project panel.
-   *
-   * @param i
-   *
-   * Media object to set properties for.
-   */
-  MediaPropertiesDialog(QWidget *parent, Media* i);
-private:
-  /**
-   * @brief ComboBox for interlacing setting
-   */
-  QComboBox* interlacing_box;
-
-  /**
-   * @brief Media name text field
-   */
-  QLineEdit* name_box;
-
-  /**
-   * @brief Internal pointer to Media object (set in constructor)
-   */
-  Media* item;
-
-  /**
-   * @brief A list widget for listing the tracks in Media
-   */
-  QListWidget* track_list;
-
-  /**
-   * @brief Frame rate to conform to
-   */
-  QDoubleSpinBox* conform_fr;
-
-  /**
-   * @brief Setting for associated/premultiplied alpha
-   */
-  QCheckBox* premultiply_alpha_setting;
-private slots:
-  /**
-   * @brief Overrided accept function for saving the properties back to the Media class
-   */
->>>>>>> b96d97aa
-  void accept();
-};
-
-#endif // MEDIAPROPERTIESDIALOG_H
+/***
+
+  Olive - Non-Linear Video Editor
+  Copyright (C) 2019  Olive Team
+
+  This program is free software: you can redistribute it and/or modify
+  it under the terms of the GNU General Public License as published by
+  the Free Software Foundation, either version 3 of the License, or
+  (at your option) any later version.
+
+  This program is distributed in the hope that it will be useful,
+  but WITHOUT ANY WARRANTY; without even the implied warranty of
+  MERCHANTABILITY or FITNESS FOR A PARTICULAR PURPOSE.  See the
+  GNU General Public License for more details.
+
+  You should have received a copy of the GNU General Public License
+  along with this program.  If not, see <http://www.gnu.org/licenses/>.
+
+***/
+
+#ifndef MEDIAPROPERTIESDIALOG_H
+#define MEDIAPROPERTIESDIALOG_H
+
+#include <QDialog>
+#include <QComboBox>
+#include <QLineEdit>
+#include <QListWidget>
+#include <QDoubleSpinBox>
+#include <QCheckBox>
+
+#include "project/footage.h"
+#include "project/media.h"
+
+/**
+ * @brief The MediaPropertiesDialog class
+ *
+ * A dialog for setting properties on Media.
+ */
+class MediaPropertiesDialog : public QDialog {
+  Q_OBJECT
+public:
+  /**
+   * @brief MediaPropertiesDialog Constructor
+   *
+   * @param parent
+   *
+   * QWidget parent. Usually MainWindow or Project panel.
+   *
+   * @param i
+   *
+   * Media object to set properties for.
+   */
+  MediaPropertiesDialog(QWidget *parent, Media* i);
+private:
+  /**
+   * @brief ComboBox for interlacing setting
+   */
+  QComboBox* interlacing_box;
+
+  /**
+   * @brief Media name text field
+   */
+  QLineEdit* name_box;
+
+  /**
+   * @brief Internal pointer to Media object (set in constructor)
+   */
+  Media* item;
+
+  /**
+   * @brief A list widget for listing the tracks in Media
+   */
+  QListWidget* track_list;
+
+  /**
+   * @brief Frame rate to conform to
+   */
+  QDoubleSpinBox* conform_fr;
+
+  /**
+   * @brief Setting for associated/premultiplied alpha
+   */
+  QCheckBox* premultiply_alpha_setting;
+
+  QComboBox* color_management;
+private slots:
+  /**
+   * @brief Overrided accept function for saving the properties back to the Media class
+   */
+  void accept();
+};
+
+#endif // MEDIAPROPERTIESDIALOG_H