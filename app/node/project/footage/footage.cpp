/***

  Olive - Non-Linear Video Editor
  Copyright (C) 2022 Olive Team

  This program is free software: you can redistribute it and/or modify
  it under the terms of the GNU General Public License as published by
  the Free Software Foundation, either version 3 of the License, or
  (at your option) any later version.

  This program is distributed in the hope that it will be useful,
  but WITHOUT ANY WARRANTY; without even the implied warranty of
  MERCHANTABILITY or FITNESS FOR A PARTICULAR PURPOSE.  See the
  GNU General Public License for more details.

  You should have received a copy of the GNU General Public License
  along with this program.  If not, see <http://www.gnu.org/licenses/>.

***/

#include "footage.h"

#include <QApplication>
#include <QDir>
#include <QStandardPaths>

#include "codec/decoder.h"
#include "common/filefunctions.h"
#include "common/qtutils.h"
#include "common/xmlutils.h"
#include "config/config.h"
#include "core.h"
#include "render/job/footagejob.h"
#include "ui/icons/icons.h"

namespace olive {

const QString Footage::kFilenameInput = QStringLiteral("file_in");

#define super ViewerOutput

Footage::Footage(const QString &filename) :
  ViewerOutput(false, false),
  timestamp_(0),
  valid_(false),
  cancelled_(nullptr),
  total_stream_count_(0)
{
  SetFlag(kIsItem);

  PrependInput(kFilenameInput, NodeValue::kFile, InputFlags(kInputFlagNotConnectable | kInputFlagNotKeyframable));

  Clear();

  if (!filename.isEmpty()) {
    set_filename(filename);
  }

  QTimer *check_timer = new QTimer(this);
  check_timer->setInterval(5000);
  connect(check_timer, &QTimer::timeout, this, &Footage::CheckFootage);
  check_timer->start();

  connect(this->waveform_cache(), &AudioWaveformCache::Validated, this, &ViewerOutput::ConnectedWaveformChanged);
}

void Footage::Retranslate()
{
  super::Retranslate();

  SetInputName(kFilenameInput, tr("Filename"));
}

void Footage::InputValueChangedEvent(const QString &input, int element)
{
  if (input == kFilenameInput) {
    // Reset internal stream cache
    Clear();

    Reprobe();
  } else {
    super::InputValueChangedEvent(input, element);
  }
}

rational Footage::VerifyLengthInternal(Track::Type type) const
{
  if (type == Track::kVideo) {
    VideoParams first_stream = GetFirstEnabledVideoStream();

    if (first_stream.is_valid()) {
      return Timecode::timestamp_to_time(first_stream.duration(), first_stream.time_base());
    }
  } else if (type == Track::kAudio) {
    AudioParams first_stream = GetFirstEnabledAudioStream();

    if (first_stream.is_valid()) {
      return Timecode::timestamp_to_time(first_stream.duration(), first_stream.time_base());
    }
  } else if (type == Track::kSubtitle) {
    SubtitleParams first_stream = GetFirstEnabledSubtitleStream();

    if (first_stream.is_valid()) {
      return first_stream.duration();
    }
  }

  return 0;
}

QString Footage::GetColorspaceToUse(const VideoParams &params) const
{
  if (params.colorspace().isEmpty()) {
    return project()->color_manager()->GetDefaultInputColorSpace();
  } else {
    return params.colorspace();
  }
}

void Footage::Clear()
{
  // Clear all dynamically created inputs
  InputArrayResize(kVideoParamsInput, 0);
  InputArrayResize(kAudioParamsInput, 0);
  InputArrayResize(kSubtitleParamsInput, 0);

  // Clear decoder link
  decoder_.clear();

  // Clear total stream count
  total_stream_count_ = 0;

  // Reset ready state
  valid_ = false;
}

void Footage::SetValid()
{
  valid_ = true;
}

QString Footage::filename() const
{
  return GetStandardValue(kFilenameInput).toString();
}

void Footage::set_filename(const QString &s)
{
  SetStandardValue(kFilenameInput, s);
}

const qint64 &Footage::timestamp() const
{
  return timestamp_;
}

void Footage::set_timestamp(const qint64 &t)
{
  timestamp_ = t;
}

int Footage::GetStreamIndex(Track::Type type, int index) const
{
  switch (type) {
  case Track::kVideo:
    return GetVideoParams(index).stream_index();
  case Track::kAudio:
    return GetAudioParams(index).stream_index();
  case Track::kSubtitle:
    return GetSubtitleParams(index).stream_index();
  case Track::kNone:
  case Track::kCount:
    break;
  }

  return -1;
}

Track::Reference Footage::GetReferenceFromRealIndex(int real_index) const
{
  // Check video streams
  for (int i=0; i<GetVideoStreamCount(); i++) {
    if (GetVideoParams(i).stream_index() == real_index) {
      return Track::Reference(Track::kVideo, i);
    }
  }

  for (int i=0; i<GetAudioStreamCount(); i++) {
    if (GetAudioParams(i).stream_index() == real_index) {
      return Track::Reference(Track::kAudio, i);
    }
  }

  for (int i=0; i<GetSubtitleStreamCount(); i++) {
    if (GetSubtitleParams(i).stream_index() == real_index) {
      return Track::Reference(Track::kSubtitle, i);
    }
  }

  return Track::Reference();
}

const QString &Footage::decoder() const
{
  return decoder_;
}

QString Footage::DescribeVideoStream(const VideoParams &params)
{
  if (params.video_type() == VideoParams::kVideoTypeStill) {
    return tr("%1: Image - %2x%3").arg(QString::number(params.stream_index()),
                                       QString::number(params.width()),
                                       QString::number(params.height()));
  } else {
    return tr("%1: Video - %2x%3").arg(QString::number(params.stream_index()),
                                       QString::number(params.width()),
                                       QString::number(params.height()));
  }
}

QString Footage::DescribeAudioStream(const AudioParams &params)
{
  return tr("%1: Audio - %n Channel(s), %2Hz", nullptr, params.channel_count())
    .arg(QString::number(params.stream_index()),
         QString::number(params.sample_rate()));
}

QString Footage::DescribeSubtitleStream(const SubtitleParams &params)
{
  return tr("%1: Subtitle")
    .arg(QString::number(params.stream_index()));
}

void Footage::Value(const NodeValueRow &value, const NodeGlobals &globals, NodeValueTable *table) const
{
  Q_UNUSED(globals)

  // Pop filename from table
  QString file = value[kFilenameInput].toString();

  // If the file exists and the reference is valid, push a footage job to the renderer
  if (QFileInfo::exists(file)) {
    // Push length
    table->Push(NodeValue::kRational, QVariant::fromValue(GetLength()), this, QStringLiteral("length"));

    // Push each stream as a footage job
    for (int i=0; i<GetTotalStreamCount(); i++) {
      Track::Reference ref = GetReferenceFromRealIndex(i);
      FootageJob job(globals.time(), decoder_, filename(), ref.type(), GetLength(), globals.loop_mode());

      if (ref.type() == Track::kVideo) {
        VideoParams vp = GetVideoParams(ref.index());

        // Ensure the colorspace is valid and not empty
        vp.set_colorspace(GetColorspaceToUse(vp));

        // Adjust footage job's divider
        if (globals.vparams().divider() > 1) {
          // Use a divider appropriate for this target resolution
          int calculated = VideoParams::GetDividerForTargetResolution(vp.width(), vp.height(), globals.vparams().effective_width(), globals.vparams().effective_height());
          vp.set_divider(std::min(calculated, globals.vparams().divider()));
        } else {
          // Render everything at full res
          vp.set_divider(1);
        }

        job.set_video_params(vp);

        table->Push(NodeValue::kTexture, Texture::Job(vp, job), this, ref.ToString());
      } else if (ref.type() == Track::kAudio) {
        AudioParams ap = GetAudioParams(ref.index());
        job.set_audio_params(ap);
        job.set_cache_path(project()->cache_path());

        table->Push(NodeValue::kSamples, QVariant::fromValue(job), this, ref.ToString());
      }
    }
  }
}

QString Footage::GetStreamTypeName(Track::Type type)
{
  switch (type) {
  case Track::kVideo:
    return tr("Video");
  case Track::kAudio:
    return tr("Audio");
  case Track::kSubtitle:
    return tr("Subtitle");
  case Track::kNone:
  case Track::kCount:
    break;
  }

  return tr("Unknown");
}

Node *Footage::GetConnectedTextureOutput()
{
  if (GetVideoStreamCount() > 0) {
    return this;
  } else {
    return nullptr;
  }
}

Node *Footage::GetConnectedSampleOutput()
{
  if (GetAudioStreamCount() > 0) {
    return this;
  } else {
    return nullptr;
  }
}

bool TimeIsOutOfBounds(const rational& time, const rational& length)
{
  return time < 0 || time >= length;
}

rational Footage::AdjustTimeByLoopMode(rational time, LoopMode loop_mode, const rational &length, VideoParams::Type type, const rational& timebase)
{
  if (type == VideoParams::kVideoTypeStill) {
    // No looping for still images
    return 0;
  }

  if (TimeIsOutOfBounds(time, length)) {
    switch (loop_mode) {
    case LoopMode::kLoopModeOff:
      // Return no time to indicate no frame should be shown here
      time = rational::NaN;
      break;
    case LoopMode::kLoopModeClamp:
      // Clamp footage time to length
      time = std::clamp(time, rational(0), length - timebase);
      break;
    case LoopMode::kLoopModeLoop:
      // Loop footage time around job length
      do {
        if (time >= length) {
          time -= length;
        } else {
          time += length;
        }
      } while (TimeIsOutOfBounds(time, length));
    }
  }

  return time;
}

void Footage::LoadFinishedEvent()
{
  if (!filename().isEmpty()) {
    Reprobe();
  }
}

QVariant Footage::data(const DataType &d) const
{
  switch (d) {
  case CREATED_TIME:
  {
    QFileInfo info(filename());

    if (info.exists()) {
      return QtUtils::GetCreationDate(info).toSecsSinceEpoch();
    }
    break;
  }
  case MODIFIED_TIME:
  {
    QFileInfo info(filename());

    if (info.exists()) {
      return info.lastModified().toSecsSinceEpoch();
    }
    break;
  }
  case ICON:
  {
    if (valid_ && GetTotalStreamCount()) {
      // Prioritize video > audio > image
      VideoParams s = GetFirstEnabledVideoStream();

      if (s.is_valid() && s.video_type() != VideoParams::kVideoTypeStill) {
        return icon::Video;
      } else if (HasEnabledAudioStreams()) {
        return icon::Audio;
      } else if (s.is_valid() && s.video_type() == VideoParams::kVideoTypeStill) {
        return icon::Image;
      } else if (HasEnabledSubtitleStreams()) {
        return icon::Subtitles;
      }
    }

    return icon::Error;
  }
<<<<<<< HEAD
  default:
    break;
  }

  return super::data(d);
}

bool Footage::LoadCustom(QXmlStreamReader *reader, SerializedData *data)
{
  while (XMLReadNextStartElement(reader)) {
    if (reader->name() == QStringLiteral("timestamp")) {
      this->set_timestamp(reader->readElementText().toLongLong());
    } else if (reader->name() == QStringLiteral("viewer")) {
      if (!ViewerOutput::LoadCustom(reader, data)) {
        return false;
      }
    } else {
      reader->skipCurrentElement();
    }
  }

  return true;
}

void Footage::SaveCustom(QXmlStreamWriter *writer) const
{
  writer->writeTextElement(QStringLiteral("timestamp"), QString::number(this->timestamp()));

  writer->writeStartElement(QStringLiteral("viewer"));

  ViewerOutput::SaveCustom(writer);

  writer->writeEndElement(); // viewer
}

void Footage::UpdateTooltip()
{
  if (valid_) {
    QString tip = tr("Filename: %1").arg(filename());
=======
  case TOOLTIP:
  {
    if (valid_) {
      QString tip = tr("Filename: %1").arg(filename());
>>>>>>> ec2ff822

      int vp_sz = GetVideoStreamCount();
      for (int i=0; i<vp_sz; i++) {
        VideoParams p = GetVideoParams(i);

        if (p.enabled()) {
          tip.append("\n");
          tip.append(DescribeVideoStream(p));
        }
      }

      int ap_sz = GetAudioStreamCount();
      for (int i=0; i<ap_sz; i++) {
        AudioParams p = GetAudioParams(i);

        if (p.enabled()) {
          tip.append("\n");
          tip.append(DescribeAudioStream(p));
        }
      }

      int sp_sz = GetSubtitleStreamCount();
      for (int i=0; i<sp_sz; i++) {
        SubtitleParams p = GetSubtitleParams(i);

        if (p.enabled()) {
          tip.append("\n");
          tip.append(DescribeSubtitleStream(p));
        }
      }

      return tip;
    } else {
      return tr("Invalid");
    }
  }
  default:
    break;
  }

  return super::data(d);
}

void Footage::Reprobe()
{
  // Determine if file still exists
  QString filename = this->filename();

  // In case of failure to load file, set timestamp to a value that will always be invalid so we
  // continuously reprobe
  set_timestamp(0);

  if (!filename.isEmpty()) {
    QFileInfo info(filename);

    if (info.exists()) {
      // Grab timestamp
      set_timestamp(info.lastModified().toMSecsSinceEpoch());

      // Determine if we've already cached the metadata of this file
      QString meta_cache_file = QDir(QStandardPaths::writableLocation(QStandardPaths::CacheLocation)).filePath(FileFunctions::GetUniqueFileIdentifier(filename));

      FootageDescription footage_info;

      // Try to load footage info from cache
      if (!QFileInfo::exists(meta_cache_file) || !footage_info.Load(meta_cache_file)) {

        // Probe and create cache
        QVector<DecoderPtr> decoder_list = Decoder::ReceiveListOfAllDecoders();

        foreach (DecoderPtr decoder, decoder_list) {
          footage_info = decoder->Probe(filename, cancelled_);

          if (footage_info.IsValid()) {
            break;
          }
        }

        if (!cancelled_ || !cancelled_->HeardCancel()) {
          if (!footage_info.Save(meta_cache_file)) {
            qWarning() << "Failed to save stream cache, footage will have to be re-probed";
          }
        }

      }

      if (footage_info.IsValid()) {
        decoder_ = footage_info.decoder();

        InputArrayResize(kVideoParamsInput, footage_info.GetVideoStreams().size());
        for (int i=0; i<footage_info.GetVideoStreams().size(); i++) {
          VideoParams video_stream = footage_info.GetVideoStreams().at(i);

          if (i < InputArraySize(kVideoParamsInput)) {
            VideoParams existing = this->GetVideoParams(i);
            if (existing.is_valid()) {
              video_stream = MergeVideoStream(video_stream, existing);
            }
          }

          SetStream(Track::kVideo, QVariant::fromValue(video_stream), i);
        }

        InputArrayResize(kAudioParamsInput, footage_info.GetAudioStreams().size());
        for (int i=0; i<footage_info.GetAudioStreams().size(); i++) {
          SetStream(Track::kAudio, QVariant::fromValue(footage_info.GetAudioStreams().at(i)), i);
        }

        InputArrayResize(kSubtitleParamsInput, footage_info.GetSubtitleStreams().size());
        for (int i=0; i<footage_info.GetSubtitleStreams().size(); i++) {
          SetStream(Track::kSubtitle, QVariant::fromValue(footage_info.GetSubtitleStreams().at(i)), i);
        }

        total_stream_count_ = footage_info.GetStreamCount();

        SetValid();
      }

    }
  }
}

VideoParams Footage::MergeVideoStream(const VideoParams &base, const VideoParams &over)
{
  VideoParams merged = base;

  merged.set_pixel_aspect_ratio(over.pixel_aspect_ratio());
  merged.set_interlacing(over.interlacing());
  merged.set_colorspace(over.colorspace());
  merged.set_premultiplied_alpha(over.premultiplied_alpha());
  merged.set_video_type(over.video_type());
  merged.set_color_range(over.color_range());
  if (merged.video_type() == VideoParams::kVideoTypeImageSequence) {
    merged.set_start_time(over.start_time());
    merged.set_duration(over.duration());
    merged.set_frame_rate(over.frame_rate());
    merged.set_time_base(over.time_base());
  }

  return merged;
}

void Footage::CheckFootage()
{
  // Don't check files if not the active window
  if (qApp->activeWindow()) {
    QString fn = filename();

    if (!fn.isEmpty()) {
      QFileInfo info(fn);

      qint64 current_file_timestamp;
      if (!info.lastModified().isValid()) {
        current_file_timestamp = 0;
      } else {
        current_file_timestamp = info.lastModified().toMSecsSinceEpoch();
      }

      if (current_file_timestamp != timestamp()) {
        // File has changed!
        Reprobe();
        InvalidateAll(kFilenameInput);
      }
    }
  }
}

}<|MERGE_RESOLUTION|>--- conflicted
+++ resolved
@@ -397,7 +397,46 @@
 
     return icon::Error;
   }
-<<<<<<< HEAD
+  case TOOLTIP:
+  {
+    if (valid_) {
+      QString tip = tr("Filename: %1").arg(filename());
+
+      int vp_sz = GetVideoStreamCount();
+      for (int i=0; i<vp_sz; i++) {
+        VideoParams p = GetVideoParams(i);
+
+        if (p.enabled()) {
+          tip.append("\n");
+          tip.append(DescribeVideoStream(p));
+        }
+      }
+
+      int ap_sz = GetAudioStreamCount();
+      for (int i=0; i<ap_sz; i++) {
+        AudioParams p = GetAudioParams(i);
+
+        if (p.enabled()) {
+          tip.append("\n");
+          tip.append(DescribeAudioStream(p));
+        }
+      }
+
+      int sp_sz = GetSubtitleStreamCount();
+      for (int i=0; i<sp_sz; i++) {
+        SubtitleParams p = GetSubtitleParams(i);
+
+        if (p.enabled()) {
+          tip.append("\n");
+          tip.append(DescribeSubtitleStream(p));
+        }
+      }
+
+      return tip;
+    } else {
+      return tr("Invalid");
+    }
+  }
   default:
     break;
   }
@@ -431,59 +470,6 @@
   ViewerOutput::SaveCustom(writer);
 
   writer->writeEndElement(); // viewer
-}
-
-void Footage::UpdateTooltip()
-{
-  if (valid_) {
-    QString tip = tr("Filename: %1").arg(filename());
-=======
-  case TOOLTIP:
-  {
-    if (valid_) {
-      QString tip = tr("Filename: %1").arg(filename());
->>>>>>> ec2ff822
-
-      int vp_sz = GetVideoStreamCount();
-      for (int i=0; i<vp_sz; i++) {
-        VideoParams p = GetVideoParams(i);
-
-        if (p.enabled()) {
-          tip.append("\n");
-          tip.append(DescribeVideoStream(p));
-        }
-      }
-
-      int ap_sz = GetAudioStreamCount();
-      for (int i=0; i<ap_sz; i++) {
-        AudioParams p = GetAudioParams(i);
-
-        if (p.enabled()) {
-          tip.append("\n");
-          tip.append(DescribeAudioStream(p));
-        }
-      }
-
-      int sp_sz = GetSubtitleStreamCount();
-      for (int i=0; i<sp_sz; i++) {
-        SubtitleParams p = GetSubtitleParams(i);
-
-        if (p.enabled()) {
-          tip.append("\n");
-          tip.append(DescribeSubtitleStream(p));
-        }
-      }
-
-      return tip;
-    } else {
-      return tr("Invalid");
-    }
-  }
-  default:
-    break;
-  }
-
-  return super::data(d);
 }
 
 void Footage::Reprobe()
