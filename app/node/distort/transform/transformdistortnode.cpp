--- conflicted
+++ resolved
@@ -127,38 +127,6 @@
   return ShaderCode();
 }
 
-<<<<<<< HEAD
-=======
-void TransformDistortNode::Hash(QCryptographicHash &hash, const NodeGlobals &globals, const VideoParams &video_params) const
-{
-  // If not connected to output, this will produce nothing
-  Node *out = GetConnectedOutput(kTextureInput);
-  if (!out) {
-    return;
-  }
-
-  // Use a traverser to determine if the matrix is identity
-  NodeTraverser traverser;
-  traverser.SetCacheVideoParams(video_params);
-
-  NodeValueRow db = traverser.GenerateRow(this, globals.time());
-  TexturePtr tex = db[kTextureInput].toTexture();
-  if (tex) {
-    VideoParams tex_params = tex->params();
-    QMatrix4x4 matrix = GenerateMatrix(db, false, false, false);
-    matrix = GenerateAutoScaledMatrix(matrix, db, globals, tex_params);
-
-    if (!matrix.isIdentity()) {
-      // Add fingerprint
-      HashAddNodeSignature(hash);
-      hash.addData(reinterpret_cast<const char*>(&matrix), sizeof(matrix));
-    }
-  }
-
-  super::Hash(out, GetValueHintForInput(kTextureInput), hash, globals, video_params);
-}
-
->>>>>>> 7ab3350c
 void TransformDistortNode::GizmoDragStart(const NodeValueRow &row, double x, double y, const rational &time)
 {
   DraggableGizmo *gizmo = static_cast<DraggableGizmo*>(sender());
