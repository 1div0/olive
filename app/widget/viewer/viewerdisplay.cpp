/***

  Olive - Non-Linear Video Editor
  Copyright (C) 2021 Olive Team

  This program is free software: you can redistribute it and/or modify
  it under the terms of the GNU General Public License as published by
  the Free Software Foundation, either version 3 of the License, or
  (at your option) any later version.

  This program is distributed in the hope that it will be useful,
  but WITHOUT ANY WARRANTY; without even the implied warranty of
  MERCHANTABILITY or FITNESS FOR A PARTICULAR PURPOSE.  See the
  GNU General Public License for more details.

  You should have received a copy of the GNU General Public License
  along with this program.  If not, see <http://www.gnu.org/licenses/>.

***/

#include "viewerdisplay.h"

#include <OpenImageIO/imagebuf.h>
#include <QAbstractTextDocumentLayout>
#include <QApplication>
#include <QFileInfo>
#include <QMessageBox>
#include <QMouseEvent>
#include <QOpenGLContext>
#include <QOpenGLFunctions>
#include <QOpenGLTexture>
#include <QPainter>
#include <QPushButton>
#include <QScreen>
#include <QTextEdit>

#include "common/define.h"
#include "common/functiontimer.h"
#include "common/html.h"
#include "config/config.h"
#include "core.h"
#include "node/gizmo/path.h"
#include "node/gizmo/point.h"
#include "node/gizmo/polygon.h"
#include "node/gizmo/screen.h"
#include "node/gizmo/text.h"
#include "node/traverser.h"
#include "viewertexteditor.h"
#include "window/mainwindow/mainwindow.h"

namespace olive {

#define super ManagedDisplayWidget

ViewerDisplayWidget::ViewerDisplayWidget(QWidget *parent) :
  super(parent),
  deinterlace_texture_(nullptr),
  signal_cursor_color_(false),
  gizmos_(nullptr),
  current_gizmo_(nullptr),
  gizmo_drag_started_(false),
  hand_dragging_(false),
  deinterlace_(false),
  show_fps_(false),
  frames_skipped_(0),
  show_widget_background_(false),
  push_mode_(kPushNull)
{
  connect(Core::instance(), &Core::ToolChanged, this, &ViewerDisplayWidget::UpdateCursor);

  connect(this, &ViewerDisplayWidget::InnerWidgetMouseMove, this, &ViewerDisplayWidget::EmitColorAtCursor);

  // Initializes cursor based on tool
  UpdateCursor();

  const int kFrameRateAverageCount = 8;
  frame_rate_averages_.resize(kFrameRateAverageCount);
}

void ViewerDisplayWidget::SetMatrixTranslate(const QMatrix4x4 &mat)
{
  translate_matrix_ = mat;

  UpdateMatrix();
}

void ViewerDisplayWidget::SetMatrixZoom(const QMatrix4x4 &mat)
{
  scale_matrix_ = mat;

  UpdateMatrix();
}

void ViewerDisplayWidget::SetMatrixCrop(const QMatrix4x4 &mat)
{
  crop_matrix_ = mat;

  update();
}

void ViewerDisplayWidget::UpdateCursor()
{
  if (Core::instance()->tool() == Tool::kHand) {
    setCursor(Qt::OpenHandCursor);
  } else {
    unsetCursor();
  }
}

void ViewerDisplayWidget::SetSignalCursorColorEnabled(bool e)
{
  signal_cursor_color_ = e;
  inner_widget()->setMouseTracking(e);
}

void ViewerDisplayWidget::SetImage(const QVariant &buffer)
{
  load_frame_ = buffer;

  if (load_frame_.isNull()) {
    push_mode_ = kPushNull;
  } else {
    push_mode_ = kPushFrame;
  }

  update();
}

void ViewerDisplayWidget::SetBlank()
{
  push_mode_ = kPushBlank;

  update();
}

void ViewerDisplayWidget::SetDeinterlacing(bool e)
{
  deinterlace_ = e;

  if (!deinterlace_) {
    if (!deinterlace_shader_.isNull()) {
      renderer()->DestroyNativeShader(deinterlace_shader_);
      deinterlace_shader_.clear();
    }
    deinterlace_texture_ = nullptr;
  }

  update();
}

const ViewerSafeMarginInfo &ViewerDisplayWidget::GetSafeMargin() const
{
  return safe_margin_;
}

void ViewerDisplayWidget::SetSafeMargins(const ViewerSafeMarginInfo &safe_margin)
{
  if (safe_margin_ != safe_margin) {
    safe_margin_ = safe_margin;

    update();
  }
}

void ViewerDisplayWidget::SetGizmos(Node *node)
{
  if (gizmos_ != node) {
    gizmos_ = node;

    update();
  }
}

void ViewerDisplayWidget::SetVideoParams(const VideoParams &params)
{
  gizmo_params_ = params;

  if (gizmos_) {
    update();
  }
}

void ViewerDisplayWidget::SetTime(const rational &time)
{
  time_ = time;

  if (gizmos_) {
    update();
  }
}

QPointF ViewerDisplayWidget::TransformViewerSpaceToBufferSpace(const QPointF &pos)
{
  /*
  * Inversion will only fail if the viewer has been scaled by 0 in any direction
  * which I think should never happen.
  */
  return pos * GenerateGizmoTransform().inverted();
}

void ViewerDisplayWidget::ResetFPSTimer()
{
  fps_timer_start_ = QDateTime::currentMSecsSinceEpoch();
  fps_timer_update_count_ = 0;
  frames_skipped_ = 0;
  frame_rate_average_count_ = 0;

  Core::instance()->ClearStatusBarMessage();
}

void ViewerDisplayWidget::IncrementSkippedFrames()
{
  frames_skipped_++;

  Core::instance()->ShowStatusBarMessage(tr("%n skipped frame(s) detected during playback", nullptr, frames_skipped_), 10000);
}

void ViewerDisplayWidget::mousePressEvent(QMouseEvent *event)
{
  if (event->button() == Qt::LeftButton && gizmos_
      && (current_gizmo_ = TryGizmoPress(gizmo_db_, TransformViewerSpaceToBufferSpace(event->pos())))) {

    // Handle gizmo click
    gizmo_start_drag_ = event->pos();
    gizmo_last_drag_ = gizmo_start_drag_;
    current_gizmo_->SetGlobals(NodeTraverser::GenerateGlobals(gizmo_params_, GenerateGizmoTime()));

  } else if (IsHandDrag(event)) {

    // Handle hand drag
    hand_last_drag_pos_ = event->pos();
    hand_dragging_ = true;
    emit HandDragStarted();
    setCursor(Qt::ClosedHandCursor);

  } else {

    if (event->button() == Qt::LeftButton) {
      // Handle standard drag
      emit DragStarted();
    }

    super::mousePressEvent(event);

  }
}

void ViewerDisplayWidget::mouseMoveEvent(QMouseEvent *event)
{
  // Handle hand dragging
  if (hand_dragging_) {

    // Emit movement
    emit HandDragMoved(event->x() - hand_last_drag_pos_.x(),
                       event->y() - hand_last_drag_pos_.y());

    hand_last_drag_pos_ = event->pos();

  } else if (current_gizmo_) {

    // Signal movement
    if (DraggableGizmo *draggable = dynamic_cast<DraggableGizmo*>(current_gizmo_)) {
      if (!gizmo_drag_started_) {
        QPointF start = TransformViewerSpaceToBufferSpace(gizmo_start_drag_);

        rational gizmo_time = GetGizmoTime();
        NodeTraverser t;
        t.SetCacheVideoParams(gizmo_params_);
        NodeValueRow row = t.GenerateRow(gizmos_, TimeRange(gizmo_time, gizmo_time + gizmo_params_.frame_rate_as_time_base()));

        draggable->DragStart(row, start.x(), start.y(), gizmo_time);
        gizmo_drag_started_ = true;
      }

      QPointF v = TransformViewerSpaceToBufferSpace(event->pos());
      switch (draggable->GetDragValueBehavior()) {
      case DraggableGizmo::kAbsolute:
        // Above value is correct
        break;
      case DraggableGizmo::kDeltaFromPrevious:
        v -= TransformViewerSpaceToBufferSpace(gizmo_last_drag_);
        gizmo_last_drag_ = event->pos();
        break;
      case DraggableGizmo::kDeltaFromStart:
        v -= TransformViewerSpaceToBufferSpace(gizmo_start_drag_);
        break;
      }

      draggable->DragMove(v.x(), v.y(), event->modifiers());
    }

  } else {

    // Default behavior
    super::mouseMoveEvent(event);

  }
}

void ViewerDisplayWidget::mouseReleaseEvent(QMouseEvent *event)
{
  if (hand_dragging_) {

    // Handle hand drag
    emit HandDragEnded();
    hand_dragging_ = false;
    UpdateCursor();

  } else if (current_gizmo_) {

    // Handle gizmo
    if (gizmo_drag_started_) {
      MultiUndoCommand *command = new MultiUndoCommand();
      if (DraggableGizmo *draggable = dynamic_cast<DraggableGizmo*>(current_gizmo_)) {
        draggable->DragEnd(command);
      }
      Core::instance()->undo_stack()->pushIfHasChildren(command);
      gizmo_drag_started_ = false;
    }
    current_gizmo_ = nullptr;

  } else {

    // Default behavior
    super::mouseReleaseEvent(event);

  }
}

void ViewerDisplayWidget::mouseDoubleClickEvent(QMouseEvent *event)
{
  if (event->button() == Qt::LeftButton && gizmos_) {
    QPointF ptr = TransformViewerSpaceToBufferSpace(event->pos());
    foreach (NodeGizmo *g, gizmos_->GetGizmos()) {
      if (TextGizmo *text = dynamic_cast<TextGizmo*>(g)) {
        if (text->GetRect().contains(ptr)) {
          QTransform gizmo_transform = GenerateGizmoTransform();

          ViewerTextEditor *text_edit = new ViewerTextEditor(gizmo_transform.m11(), this);
          Html::HtmlToDoc(text_edit->document(), text->GetHtml());
          text_edit->setProperty("gizmo", reinterpret_cast<quintptr>(text));

          QRectF transformed_geom = gizmo_transform.map(text->GetRect()).boundingRect();
          text_edit->setGeometry(transformed_geom.toRect());

          ViewerTextEditorToolBar *toolbar = new ViewerTextEditorToolBar(this);

          QPoint pos = mapToGlobal(QPoint(transformed_geom.x(), transformed_geom.y() - toolbar->height()));
          for (QScreen *screen : qApp->screens()) {
            if (screen->geometry().contains(pos)) {
              if (pos.x() + toolbar->width() > screen->geometry().right()) {
                pos.setX(screen->geometry().right() - toolbar->width());
              }
              break;
            }
          }
          toolbar->move(pos);
          toolbar->show();

          text_edit->show();

          connect(text_edit, &ViewerTextEditor::textChanged, this, &ViewerDisplayWidget::TextEditChanged);

          text_edit->ConnectToolBar(toolbar);

          QPoint text_edit_pos = text_edit->mapFrom(this, event->pos());

          // Ensure text edit is actually focused rather than the toolbar
          connect(toolbar, &ViewerTextEditorToolBar::FirstPaint, this, [this, text_edit, text_edit_pos]{
            // Grab focus back from the toolbar
            this->raise();
            this->activateWindow();
            text_edit->setFocus();

            // Start text cursor where the user clicked
            text_edit->setTextCursor(text_edit->cursorForPosition(text_edit_pos));

            // HACK: On macOS, for some reason the QDockWidget receives focus before the
            //       ViewerTextEditor, causing the editor to close prematurely. However this only
            //       happens the first time the editor receives focus and not subsequent times, so
            //       if we get it to only listen after the first one, this solves the problem.
            text_edit->SetListenToFocusEvents(true);
          });
          break;
        }
      }
    }
  }

  super::mouseDoubleClickEvent(event);
}

void ViewerDisplayWidget::dragEnterEvent(QDragEnterEvent *event)
{
  emit DragEntered(event);

  if (!event->isAccepted()) {
    super::dragEnterEvent(event);
  }
}

void ViewerDisplayWidget::dragLeaveEvent(QDragLeaveEvent *event)
{
  emit DragLeft(event);

  if (!event->isAccepted()) {
    super::dragLeaveEvent(event);
  }
}

void ViewerDisplayWidget::dropEvent(QDropEvent *event)
{
  emit Dropped(event);

  if (!event->isAccepted()) {
    super::dropEvent(event);
  }
}

void ViewerDisplayWidget::OnPaint()
{
  // Clear background to empty
  QColor bg_color = show_widget_background_ ? palette().window().color() : Qt::black;
  renderer()->ClearDestination(nullptr, bg_color.redF(), bg_color.greenF(), bg_color.blueF());

  // We only draw if we have a pipeline
  if (push_mode_ != kPushNull) {
    // Draw texture through color transform
    int device_width = width() * devicePixelRatioF();
    int device_height = height() * devicePixelRatioF();
    VideoParams::Format device_format = static_cast<VideoParams::Format>(OLIVE_CONFIG("OfflinePixelFormat").toInt());
    VideoParams device_params(device_width, device_height, device_format, VideoParams::kInternalChannelCount);

    if (push_mode_ == kPushBlank) {
      if (blank_shader_.isNull()) {
        blank_shader_ = renderer()->CreateNativeShader(ShaderCode());
      }

      ShaderJob job;
      job.InsertValue(QStringLiteral("ove_mvpmat"), NodeValue(NodeValue::kMatrix, combined_matrix_flipped_));
      job.InsertValue(QStringLiteral("ove_cropmatrix"), NodeValue(NodeValue::kMatrix, crop_matrix_));

      renderer()->Blit(blank_shader_, job, device_params, false);
    } else if (color_service()) {
      if (FramePtr frame = load_frame_.value<FramePtr>()) {
        // This is a CPU frame, upload it now
        if (!texture_
            || texture_->renderer() != renderer() // Some implementations don't like it if we upload to a texture created in another (albeit shared) context
            || texture_->width() != frame->width()
            || texture_->height() != frame->height()
            || texture_->format() != frame->format()
            || texture_->channel_count() != frame->channel_count()) {
          texture_ = renderer()->CreateTexture(frame->video_params(), frame->data(), frame->linesize_pixels());
        } else {
          texture_->Upload(frame->data(), frame->linesize_pixels());
        }
      } else if (TexturePtr texture = load_frame_.value<TexturePtr>()) {
        // This is a GPU texture, switch to it directly
        texture_ = texture;
      }

      emit TextureChanged(texture_);

      push_mode_ = kPushUnnecessary;

      TexturePtr texture_to_draw = texture_;

      if (deinterlace_) {
        if (deinterlace_shader_.isNull()) {
          deinterlace_shader_ = renderer()->CreateNativeShader(ShaderCode(FileFunctions::ReadFileAsString(QStringLiteral(":/shaders/deinterlace.frag"))));
        }

        if (!deinterlace_texture_
            || deinterlace_texture_->params() != texture_to_draw->params()) {
          // (Re)create texture
          deinterlace_texture_ = renderer()->CreateTexture(texture_to_draw->params());
        }

        ShaderJob job;
        job.InsertValue(QStringLiteral("resolution_in"), NodeValue(NodeValue::kVec2, QVector2D(texture_to_draw->width(), texture_to_draw->height())));
        job.InsertValue(QStringLiteral("ove_maintex"), NodeValue(NodeValue::kTexture, QVariant::fromValue(texture_to_draw)));

        renderer()->BlitToTexture(deinterlace_shader_, job, deinterlace_texture_.get());

        texture_to_draw = deinterlace_texture_;
      }

<<<<<<< HEAD
      ColorTransformJob ctj;
      ctj.SetColorProcessor(color_service());
      ctj.SetInputTexture(texture_to_draw);
      ctj.SetInputAlphaAssociation(Config::Current()[QStringLiteral("ReassocLinToNonLin")].toBool() ? kAlphaAssociated : kAlphaNone);
      ctj.SetClearDestinationEnabled(false);
      ctj.SetTransformMatrix(combined_matrix_flipped_);
      ctj.SetCropMatrix(crop_matrix_);

      renderer()->BlitColorManaged(ctj, device_params);
=======
      renderer()->BlitColorManaged(color_service(), texture_to_draw,
                                   OLIVE_CONFIG("ReassocLinToNonLin").toBool() ? Renderer::kAlphaAssociated : Renderer::kAlphaNone,
                                   device_params, false,
                                   combined_matrix_flipped_, crop_matrix_);
>>>>>>> 102ce9aa
    }
  }

  // Draw gizmos if we have any
  if (gizmos_) {
    NodeTraverser gt;
    gt.SetCacheVideoParams(gizmo_params_);

    TimeRange range = GenerateGizmoTime();
    gizmo_db_ = gt.GenerateRow(gizmos_, range);

    QPainter p(inner_widget());
    p.setWorldTransform(GenerateGizmoTransform());

    gizmos_->UpdateGizmoPositions(gizmo_db_, NodeTraverser::GenerateGlobals(gizmo_params_, range));
    foreach (NodeGizmo *gizmo, gizmos_->GetGizmos()) {
      gizmo->Draw(&p);
    }
  }

  // Draw action/title safe areas
  if (safe_margin_.is_enabled()) {
    QPainter p(inner_widget());
    p.setWorldTransform(GenerateWorldTransform());

    p.setPen(QPen(Qt::lightGray, 0));
    p.setBrush(Qt::NoBrush);

    int x = 0, y = 0, w = width(), h = height();

    if (safe_margin_.custom_ratio()) {
      double widget_ar = static_cast<double>(width()) / static_cast<double>(height());

      if (widget_ar > safe_margin_.ratio()) {
        // Widget is wider than margins
        w = h * safe_margin_.ratio();
        x = width() / 2 - w / 2;
      } else {
        h = w / safe_margin_.ratio();
        y = height() / 2 - h / 2;
      }
    }

    p.drawRect(w / 20 + x, h / 20 + y, w / 10 * 9, h / 10 * 9);
    p.drawRect(w / 10 + x, h / 10 + y, w / 10 * 8, h / 10 * 8);

    int cross = qMin(w, h) / 32;

    QLine lines[] = {QLine(rect().center().x() - cross, rect().center().y(),rect().center().x() + cross, rect().center().y()),
                     QLine(rect().center().x(), rect().center().y() - cross, rect().center().x(), rect().center().y() + cross)};

    p.drawLines(lines, 2);
  }

  if (show_fps_) {
    {
      qint64 now = QDateTime::currentMSecsSinceEpoch();
      double frame_rate;
      if (now == fps_timer_start_) {
        // This will cause a divide by zero, so we do nothing here
        frame_rate = 0;
      } else {
        frame_rate = double(fps_timer_update_count_) / double((now - fps_timer_start_)/1000.0);
      }

      if (frame_rate > 0) {
        frame_rate_averages_[frame_rate_average_count_%frame_rate_averages_.size()] = frame_rate;
        frame_rate_average_count_++;
      }
    }

    if (frame_rate_average_count_ >= frame_rate_averages_.size()) {
      QPainter p(inner_widget());

      double average = 0.0;
      for (int i=0; i<frame_rate_averages_.size(); i++) {
        average += frame_rate_averages_[i];
      }
      average /= double(frame_rate_averages_.size());

      DrawTextWithCrudeShadow(&p, inner_widget()->rect(), tr("%1 FPS").arg(QString::number(average, 'f', 1)));

      if (frames_skipped_ > 0) {
        DrawTextWithCrudeShadow(&p, inner_widget()->rect().adjusted(0, p.fontMetrics().height(), 0, 0),
                                tr("%1 frames skipped").arg(frames_skipped_));
      }
    }
  }
}

void ViewerDisplayWidget::OnDestroy()
{
  renderer()->DestroyNativeShader(deinterlace_shader_);
  deinterlace_shader_.clear();
  renderer()->DestroyNativeShader(blank_shader_);
  blank_shader_.clear();

  super::OnDestroy();

  texture_ = nullptr;
  deinterlace_texture_ = nullptr;
  if (load_frame_.isNull()) {
    push_mode_ = kPushNull;
  } else {
    push_mode_ = kPushFrame;
  }
}

QPointF ViewerDisplayWidget::GetTexturePosition(const QPoint &screen_pos)
{
  return GetTexturePosition(screen_pos.x(), screen_pos.y());
}

QPointF ViewerDisplayWidget::GetTexturePosition(const QSize &size)
{
  return GetTexturePosition(size.width(), size.height());
}

QPointF ViewerDisplayWidget::GetTexturePosition(const double &x, const double &y)
{
  return QPointF(x / gizmo_params_.width(),
                 y / gizmo_params_.height());
}

void ViewerDisplayWidget::DrawTextWithCrudeShadow(QPainter *painter, const QRect &rect, const QString &text)
{
  painter->setPen(Qt::black);
  painter->drawText(rect.adjusted(1, 1, 0, 0), text);
  painter->setPen(Qt::white);
  painter->drawText(rect, text);
}

rational ViewerDisplayWidget::GetGizmoTime()
{
  return GetAdjustedTime(GetTimeTarget(), gizmos_, time_, true);
}

bool ViewerDisplayWidget::IsHandDrag(QMouseEvent *event) const
{
  return event->button() == Qt::MiddleButton || Core::instance()->tool() == Tool::kHand;
}

void ViewerDisplayWidget::UpdateMatrix()
{
  combined_matrix_ = scale_matrix_ * translate_matrix_;

  combined_matrix_flipped_.setToIdentity();
  combined_matrix_flipped_.scale(1.0, -1.0, 1.0);
  combined_matrix_flipped_ *= combined_matrix_;

  update();
}

QTransform ViewerDisplayWidget::GenerateWorldTransform()
{
  /*
   * Get matrix elements (roughly) as below in column major order
   *
   * | Sx 0  0  Tx |
   * | 0  Sy 0  Ty |
   * | 0  0  Sz Tz |
   * | 0  0  0  1  |
   */
  float *d = combined_matrix_.data();
  QTransform world;
  // Move corner of canvas to correct point
  world.translate(width() * 0.5 - width() * *(d)*0.5, height() * 0.5 - height() * *(d + 5) * 0.5);
  // Scale
  world.scale(*(d), *(d + 5));
  // Translate for mouse movement
  world.translate(*(d + 12) * width() * 0.5 / *(d), *(d + 13) * height() * 0.5 / *(d + 5));

  return world;
}

QTransform ViewerDisplayWidget::GenerateGizmoTransform()
{
  QVector2D viewer_scale(GetTexturePosition(size()));
  QTransform gizmo_transform = GenerateWorldTransform();
  gizmo_transform.scale(viewer_scale.x(), viewer_scale.y());
  gizmo_transform.scale(gizmo_params_.pixel_aspect_ratio().flipped().toDouble(), 1);
  return gizmo_transform;
}

NodeGizmo *ViewerDisplayWidget::TryGizmoPress(const NodeValueRow &row, const QPointF &p)
{
  for (auto it=gizmos_->GetGizmos().crbegin(); it!=gizmos_->GetGizmos().crend(); it++) {
    NodeGizmo *gizmo = *it;
    if (PointGizmo *point = dynamic_cast<PointGizmo*>(gizmo)) {
      if (point->GetClickingRect(GenerateGizmoTransform()).contains(p)) {
        return point;
      }
    } else if (PolygonGizmo *poly = dynamic_cast<PolygonGizmo*>(gizmo)) {
      if (poly->GetPolygon().containsPoint(p, Qt::OddEvenFill)) {
        return poly;
      }
    } else if (PathGizmo *path = dynamic_cast<PathGizmo*>(gizmo)) {
      if (path->GetPath().contains(p)) {
        return path;
      }
    } else if (ScreenGizmo *screen = dynamic_cast<ScreenGizmo*>(gizmo)) {
      // NOTE: Perhaps this should limit to the actual visible screen space? We'll see.
      return screen;
    }
  }

  return nullptr;
}

void ViewerDisplayWidget::EmitColorAtCursor(QMouseEvent *e)
{
  // Do this no matter what, emits signal to any pixel samplers
  if (signal_cursor_color_) {
    Color reference, display;

    if (texture_) {
      QPointF pixel_pos = GenerateGizmoTransform().inverted().map(e->pos());
      pixel_pos /= texture_->params().divider();

      reference = renderer()->GetPixelFromTexture(texture_.get(), pixel_pos);
      display = color_service()->ConvertColor(reference);
    }

    emit CursorColor(reference, display);
  }
}

void ViewerDisplayWidget::SetShowFPS(bool e)
{
  show_fps_ = e;

  update();
}

void ViewerDisplayWidget::Play(const int64_t &start_timestamp, const int &playback_speed, const rational &timebase)
{
  playback_timebase_ = timebase;

  timer_.Start(start_timestamp, playback_speed, timebase.toDouble());

  connect(this, &ViewerDisplayWidget::frameSwapped, this, &ViewerDisplayWidget::UpdateFromQueue);

  update();
}

void ViewerDisplayWidget::Pause()
{
  disconnect(this, &ViewerDisplayWidget::frameSwapped, this, &ViewerDisplayWidget::UpdateFromQueue);

  queue_.clear();
}

void ViewerDisplayWidget::UpdateFromQueue()
{
  int64_t t = timer_.GetTimestampNow();

  rational time = Timecode::timestamp_to_time(t, playback_timebase_);

  bool popped = false;

  if (queue_.empty()) {
    emit QueueStarved();
  } else {
    while (!queue_.empty()) {
      const ViewerPlaybackFrame& pf = queue_.front();

      if (pf.timestamp == time) {

        // Frame was in queue, no need to decode anything
        SetImage(pf.frame);
        return;

      } else if (pf.timestamp > time) {

        // The next frame in the queue is too new, so just do a regular update. Either the
        // frame we want will arrive in time, or we'll just have to skip it.
        break;

      } else {

        queue_.pop_front();

        if (popped) {
          // We've already popped a frame in this loop, meaning a frame has been skipped
          IncrementSkippedFrames();
        } else {
          // Shown a frame and progressed to the next one
          IncrementFrameCount();
          popped = true;
        }

        if (queue_.empty()) {
          emit QueueStarved();
          break;
        }

      }
    }
  }

  update();
}

void ViewerDisplayWidget::TextEditChanged()
{
  ViewerTextEditor *editor = static_cast<ViewerTextEditor *>(sender());

  TextGizmo *gizmo = reinterpret_cast<TextGizmo*>(editor->property("gizmo").value<quintptr>());

  QString html = Html::DocToHtml(editor->document());
  gizmo->UpdateInputHtml(html, GetGizmoTime());
}

}<|MERGE_RESOLUTION|>--- conflicted
+++ resolved
@@ -485,22 +485,15 @@
         texture_to_draw = deinterlace_texture_;
       }
 
-<<<<<<< HEAD
       ColorTransformJob ctj;
       ctj.SetColorProcessor(color_service());
       ctj.SetInputTexture(texture_to_draw);
-      ctj.SetInputAlphaAssociation(Config::Current()[QStringLiteral("ReassocLinToNonLin")].toBool() ? kAlphaAssociated : kAlphaNone);
+      ctj.SetInputAlphaAssociation(OLIVE_CONFIG("ReassocLinToNonLin").toBool() ? kAlphaAssociated : kAlphaNone);
       ctj.SetClearDestinationEnabled(false);
       ctj.SetTransformMatrix(combined_matrix_flipped_);
       ctj.SetCropMatrix(crop_matrix_);
 
       renderer()->BlitColorManaged(ctj, device_params);
-=======
-      renderer()->BlitColorManaged(color_service(), texture_to_draw,
-                                   OLIVE_CONFIG("ReassocLinToNonLin").toBool() ? Renderer::kAlphaAssociated : Renderer::kAlphaNone,
-                                   device_params, false,
-                                   combined_matrix_flipped_, crop_matrix_);
->>>>>>> 102ce9aa
     }
   }
 
