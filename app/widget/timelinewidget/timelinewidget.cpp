--- conflicted
+++ resolved
@@ -667,43 +667,12 @@
     return;
   }
 
-<<<<<<< HEAD
   if (ruler()->underMouse()) {
     ruler()->PasteMarkers(insert, GetTime());
     return;
   }
 
-  MultiUndoCommand* command = new MultiUndoCommand();
-
-  QVector<BlockPasteData> paste_data;
-  QVector<Node*> pasted = PasteNodesFromClipboard(GetConnectedNode()->parent(), command, &paste_data);
-
-  rational paste_start = GetTime();
-
-  if (insert) {
-    rational paste_end = GetTime();
-
-    foreach (const BlockPasteData& bpd, paste_data) {
-      paste_end = qMax(paste_end, paste_start + bpd.in + bpd.block->length());
-    }
-
-    if (paste_end != paste_start) {
-      InsertGapsAt(paste_start, paste_end - paste_start, command);
-    }
-  }
-
-  foreach (const BlockPasteData& bpd, paste_data) {
-    qDebug() << "Placing" << bpd.block;
-    command->add_child(new TrackPlaceBlockCommand(sequence()->track_list(bpd.track_type),
-                                                  bpd.track_index,
-                                                  bpd.block,
-                                                  paste_start + bpd.in));
-  }
-
-  Core::instance()->undo_stack()->pushIfHasChildren(command);
-=======
   PasteNodesFromClipboard(&insert);
->>>>>>> 04ae3acb
 }
 
 void TimelineWidget::DeleteInToOut(bool ripple)
