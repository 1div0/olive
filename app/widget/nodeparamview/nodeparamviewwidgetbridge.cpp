--- conflicted
+++ resolved
@@ -87,14 +87,6 @@
     case NodeValue::kTexture:
     case NodeValue::kMatrix:
     case NodeValue::kSamples:
-<<<<<<< HEAD
-    case NodeValue::kFootageJob:
-    case NodeValue::kShaderJob:
-    case NodeValue::kSampleJob:
-    case NodeValue::kGenerateJob:
-    case NodeValue::kColorTransformJob:
-=======
->>>>>>> 329dfb79
     case NodeValue::kVideoParams:
     case NodeValue::kAudioParams:
     case NodeValue::kDataTypeCount:
@@ -245,14 +237,6 @@
   case NodeValue::kTexture:
   case NodeValue::kMatrix:
   case NodeValue::kSamples:
-<<<<<<< HEAD
-  case NodeValue::kFootageJob:
-  case NodeValue::kShaderJob:
-  case NodeValue::kSampleJob:
-  case NodeValue::kGenerateJob:
-  case NodeValue::kColorTransformJob:
-=======
->>>>>>> 329dfb79
   case NodeValue::kVideoParams:
   case NodeValue::kAudioParams:
   case NodeValue::kDataTypeCount:
@@ -430,14 +414,6 @@
   case NodeValue::kTexture:
   case NodeValue::kMatrix:
   case NodeValue::kSamples:
-<<<<<<< HEAD
-  case NodeValue::kFootageJob:
-  case NodeValue::kShaderJob:
-  case NodeValue::kSampleJob:
-  case NodeValue::kGenerateJob:
-  case NodeValue::kColorTransformJob:
-=======
->>>>>>> 329dfb79
   case NodeValue::kVideoParams:
   case NodeValue::kAudioParams:
   case NodeValue::kDataTypeCount:
