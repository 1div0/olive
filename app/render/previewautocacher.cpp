--- conflicted
+++ resolved
@@ -195,6 +195,13 @@
 {
   RenderTicketWatcher* watcher = static_cast<RenderTicketWatcher*>(sender());
 
+  const QStringList bad_cache_names = watcher->GetTicket()->property("badcache").toStringList();
+  if (!bad_cache_names.empty()) {
+    for (const QString &fn : bad_cache_names) {
+      DiskManager::instance()->DeleteSpecificFile(fn);
+    }
+  }
+
   // Process passthroughs no matter what, if the viewer was switched, the passthrough map would be
   // cleared anyway
   QVector<RenderTicketPtr> tickets = video_immediate_passthroughs_.take(watcher);
@@ -227,27 +234,6 @@
     TryRender();
   }
 
-<<<<<<< HEAD
-  const QStringList bad_cache_names = watcher->GetTicket()->property("badcache").toStringList();
-  if (!bad_cache_names.empty()) {
-    for (const QString &fn : bad_cache_names) {
-      DiskManager::instance()->DeleteSpecificFile(fn);
-    }
-  }
-
-  // Process passthroughs no matter what, if the viewer was switched, the passthrough map would be
-  // cleared anyway
-  QVector<RenderTicketPtr> tickets = video_immediate_passthroughs_.take(watcher);
-  foreach (RenderTicketPtr t, tickets) {
-    if (watcher->HasResult()) {
-      t->Finish(watcher->Get());
-    } else {
-      t->Finish();
-    }
-  }
-
-=======
->>>>>>> b169ad92
   delete watcher;
 }
 
@@ -611,21 +597,14 @@
   }
 
   if (single_frame_render_) {
-<<<<<<< HEAD
-    // Check if already caching this
-    RenderTicketWatcher *watcher = RenderFrame(copied_viewer_node_->GetConnectedTextureOutput(),
-                                               single_frame_render_->property("time").value<rational>(),
-                                               nullptr);
-    video_immediate_passthroughs_[watcher].append(single_frame_render_);
-
-=======
     // Make an explicit copy of the render ticket here - it seems that on some systems it can be set
     // to NULL before we're done with it...
     RenderTicketPtr t = single_frame_render_;
->>>>>>> b169ad92
     single_frame_render_ = nullptr;
 
-    RenderTicketWatcher *watcher = RenderFrame(t->property("time").value<rational>(),
+    // Check if already caching this
+    RenderTicketWatcher *watcher = RenderFrame(copied_viewer_node_->GetConnectedTextureOutput(),
+                                               t->property("time").value<rational>(),
                                                nullptr,
                                                t->property("dry").toBool());
     video_immediate_passthroughs_[watcher].append(t);
@@ -639,19 +618,11 @@
     while (!pending_video_jobs_.empty()) {
       VideoJob &d = pending_video_jobs_.front();
 
-<<<<<<< HEAD
       if (Node *copy = copy_map_.value(d.node)) {
         // Queue next frames
         rational t;
         while (running_video_tasks_.size() < max_tasks && d.iterator.GetNext(&t)) {
-          RenderFrame(copy, t, d.cache);
-=======
-    // We want this hash, if we're not already rendering, start render now
-    if (!render_task) {
-      // Don't render any hash more than once
-      RenderFrame(t, viewer_node_->video_frame_cache(), false);
-    }
->>>>>>> b169ad92
+          RenderFrame(copy, t, d.cache, false);
 
           emit SignalCacheProxyTaskProgress(double(d.iterator.frame_index()) / double(d.iterator.size()));
 
@@ -686,32 +657,13 @@
   }
 }
 
-<<<<<<< HEAD
-RenderTicketWatcher* PreviewAutoCacher::RenderFrame(Node *node, const rational& time, PlaybackCache *cache)
-=======
-RenderTicketWatcher* PreviewAutoCacher::RenderFrame(Node *node, const rational& time, FrameHashCache *cache, bool dry)
->>>>>>> b169ad92
+RenderTicketWatcher* PreviewAutoCacher::RenderFrame(Node *node, const rational& time, PlaybackCache *cache, bool dry)
 {
   RenderTicketWatcher* watcher = new RenderTicketWatcher();
   watcher->setProperty("job", QVariant::fromValue(last_update_time_));
   watcher->setProperty("cache", Node::PtrToValue(cache));
   watcher->setProperty("time", QVariant::fromValue(time));
   connect(watcher, &RenderTicketWatcher::Finished, this, &PreviewAutoCacher::VideoRendered);
-<<<<<<< HEAD
-=======
-  video_tasks_.insert(watcher, time);
-  watcher->SetTicket(RenderManager::instance()->RenderFrame(node,
-                                                            copied_viewer_node_->GetVideoParams(),
-                                                            copied_viewer_node_->GetAudioParams(),
-                                                            copied_color_manager_,
-                                                            time,
-                                                            RenderMode::kOffline,
-                                                            cache,
-                                                            dry ? RenderManager::kNull : RenderManager::kTexture));
-
-  return watcher;
-}
->>>>>>> b169ad92
 
   running_video_tasks_.append(watcher);
 
@@ -735,7 +687,10 @@
     rvp.AddCache(frame_cache);
   }
 
-  rvp.return_type = RenderManager::kTexture;
+  rvp.mode = RenderMode::kOffline;
+  rvp.return_type = dry ? RenderManager::kNull : RenderManager::kTexture;
+
+  // Allow using cached images for this render job
   rvp.use_cache = true;
 
   watcher->SetTicket(RenderManager::instance()->RenderFrame(rvp));
@@ -759,6 +714,7 @@
 
   rap.generate_waveforms = dynamic_cast<AudioWaveformCache*>(cache);
   rap.clamp = false;
+  rap.mode = RenderMode::kOffline;
 
   RenderTicketPtr ticket = RenderManager::instance()->RenderAudio(rap);
   watcher->SetTicket(ticket);
