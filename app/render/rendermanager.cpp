--- conflicted
+++ resolved
@@ -76,37 +76,6 @@
   }
 }
 
-<<<<<<< HEAD
-void RenderManager::ClearOldDecoders()
-{
-  QMutexLocker locker(decoder_cache_->mutex());
-
-  qint64 min_age = QDateTime::currentMSecsSinceEpoch() - kDecoderMaximumInactivity;
-
-  for (auto it=decoder_cache_->begin(); it!=decoder_cache_->end(); ) {
-    DecoderPair decoder = it.value();
-
-    if (decoder.decoder->GetLastAccessedTime() < min_age) {
-      decoder.decoder->Close();
-      it = decoder_cache_->erase(it);
-    } else {
-      it++;
-    }
-=======
-QByteArray RenderManager::Hash(const Node *n, const Node::ValueHint &output, const VideoParams &params, const rational &time)
-{
-  Q_ASSERT(n);
-
-  if (n) {
-    HashTraverser hasher;
-    return hasher.GetHash(n, output, params, TimeRange(time, time + params.frame_rate_as_time_base()));
-  } else {
-    qCritical() << "Hash called with null node";
-    return QByteArray();
->>>>>>> 7ab3350c
-  }
-}
-
 RenderTicketPtr RenderManager::RenderFrame(ViewerOutput *viewer, ColorManager* color_manager,
                                            const rational& time, RenderMode::Mode mode,
                                            FrameHashCache* cache, RenderTicketPriority priority, bool texture_only)
@@ -181,11 +150,7 @@
   return ticket;
 }
 
-<<<<<<< HEAD
-RenderTicketPtr RenderManager::SaveFrameToCache(FrameHashCache *cache, FramePtr frame, const rational &time, bool prioritize)
-=======
-RenderTicketPtr RenderManager::SaveFrameToCache(FrameHashCache *cache, FramePtr frame, const QByteArray &hash, RenderTicketPriority priority)
->>>>>>> 7ab3350c
+RenderTicketPtr RenderManager::SaveFrameToCache(FrameHashCache *cache, FramePtr frame, const rational &time, RenderTicketPriority priority)
 {
   // Create ticket
   RenderTicketPtr ticket = std::make_shared<RenderTicket>();
