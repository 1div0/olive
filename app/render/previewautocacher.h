--- conflicted
+++ resolved
@@ -103,15 +103,7 @@
 private:
   void TryRender();
 
-<<<<<<< HEAD
-  RenderTicketWatcher *RenderFrame(Node *node, const rational &time, PlaybackCache *cache);
-=======
-  RenderTicketWatcher *RenderFrame(Node *node, const rational &time, FrameHashCache *cache, bool dry);
-  RenderTicketWatcher *RenderFrame(const rational &time, FrameHashCache *cache, bool dry)
-  {
-    return RenderFrame(copied_viewer_node_->GetConnectedTextureOutput(), time, cache, dry);
-  }
->>>>>>> b169ad92
+  RenderTicketWatcher *RenderFrame(Node *node, const rational &time, PlaybackCache *cache, bool dry);
 
   RenderTicketPtr RenderAudio(Node *node, const TimeRange &range, PlaybackCache *cache);
 
