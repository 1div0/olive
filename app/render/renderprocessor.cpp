/***

  Olive - Non-Linear Video Editor
  Copyright (C) 2022 Olive Team

  This program is free software: you can redistribute it and/or modify
  it under the terms of the GNU General Public License as published by
  the Free Software Foundation, either version 3 of the License, or
  (at your option) any later version.

  This program is distributed in the hope that it will be useful,
  but WITHOUT ANY WARRANTY; without even the implied warranty of
  MERCHANTABILITY or FITNESS FOR A PARTICULAR PURPOSE.  See the
  GNU General Public License for more details.

  You should have received a copy of the GNU General Public License
  along with this program.  If not, see <http://www.gnu.org/licenses/>.

***/

#include "renderprocessor.h"

#include <QOpenGLContext>
#include <QVector2D>
#include <QVector3D>
#include <QVector4D>

#include "audio/audioprocessor.h"
#include "node/block/clip/clip.h"
#include "node/block/transition/transition.h"
#include "node/project/project.h"
#include "rendermanager.h"

namespace olive {

#define super NodeTraverser

RenderProcessor::RenderProcessor(RenderTicketPtr ticket, Renderer *render_ctx, DecoderCache* decoder_cache, ShaderCache *shader_cache) :
  ticket_(ticket),
  render_ctx_(render_ctx),
  decoder_cache_(decoder_cache),
  shader_cache_(shader_cache)
{
}

TexturePtr RenderProcessor::GenerateTexture(const rational &time, const rational &frame_length)
{
  TimeRange range = TimeRange(time, time + frame_length);

  NodeValueTable table;
  if (Node* node = Node::ValueToPtr<Node>(ticket_->property("node"))) {
    table = GenerateTable(node, range);
  }

  NodeValue tex_val = table.Get(NodeValue::kTexture);

  ResolveJobs(tex_val);

  return tex_val.toTexture();
}

FramePtr RenderProcessor::GenerateFrame(TexturePtr texture, const rational& time)
{
  // Set up output frame parameters
  VideoParams frame_params = GetCacheVideoParams();

  QSize frame_size = ticket_->property("size").value<QSize>();
  if (!frame_size.isNull()) {
    frame_params.set_width(frame_size.width());
    frame_params.set_height(frame_size.height());
  }

  VideoParams::Format frame_format = static_cast<VideoParams::Format>(ticket_->property("format").toInt());
  if (frame_format != VideoParams::kFormatInvalid) {
    frame_params.set_format(frame_format);
  }

  int force_channel_count = ticket_->property("channelcount").toInt();
  if (force_channel_count != 0) {
    frame_params.set_channel_count(force_channel_count);
  } else {
    frame_params.set_channel_count(texture ? texture->channel_count() : VideoParams::kRGBAChannelCount);
  }

  FramePtr frame = Frame::Create();
  frame->set_timestamp(time);
  frame->set_video_params(frame_params);
  frame->allocate();

  if (!texture) {
    // Blank frame out
    memset(frame->data(), 0, frame->allocated_size());
  } else {
    // Dump texture contents to frame
    ColorProcessorPtr output_color_transform = ticket_->property("coloroutput").value<ColorProcessorPtr>();
    const VideoParams& tex_params = texture->params();

    if (output_color_transform) {
      TexturePtr transform_tex = render_ctx_->CreateTexture(tex_params);
      ColorTransformJob job;

      job.SetColorProcessor(output_color_transform);
      job.SetInputTexture(texture);
      job.SetInputAlphaAssociation(OLIVE_CONFIG("ReassocLinToNonLin").toBool() ? kAlphaAssociated : kAlphaNone);

      render_ctx_->BlitColorManaged(job, transform_tex.get());

      texture = transform_tex;
    }

    if (tex_params.effective_width() != frame_params.effective_width()
        || tex_params.effective_height() != frame_params.effective_height()
        || tex_params.format() != frame_params.format()) {
      TexturePtr blit_tex = render_ctx_->CreateTexture(frame_params);

      QMatrix4x4 matrix = ticket_->property("matrix").value<QMatrix4x4>();

      // No color transform, just blit
      ShaderJob job;
      job.Insert(QStringLiteral("ove_maintex"), NodeValue(NodeValue::kTexture, QVariant::fromValue(texture)));
      job.Insert(QStringLiteral("ove_mvpmat"), NodeValue(NodeValue::kMatrix, matrix));

      render_ctx_->BlitToTexture(render_ctx_->GetDefaultShader(), job, blit_tex.get());

      // Replace texture that we're going to download in the next step
      texture = blit_tex;
    }

    render_ctx_->Flush();

    render_ctx_->DownloadFromTexture(texture->id(), texture->params(), frame->data(), frame->linesize_pixels());
  }

  return frame;
}

void RenderProcessor::Run()
{
  // Depending on the render ticket type, start a job
  RenderManager::TicketType type = ticket_->property("type").value<RenderManager::TicketType>();

  SetCancelPointer(ticket_->GetCancelAtom());

  SetCacheVideoParams(ticket_->property("vparam").value<VideoParams>());
  SetCacheAudioParams(ticket_->property("aparam").value<AudioParams>());

  if (IsCancelled()) {
    ticket_->Finish();
    return;
  }

  switch (type) {
  case RenderManager::kTypeVideo:
  {
    rational time = ticket_->property("time").value<rational>();

    rational frame_length = GetCacheVideoParams().frame_rate_as_time_base();
    if (GetCacheVideoParams().interlacing() != VideoParams::kInterlaceNone) {
      frame_length /= 2;
    }

    TexturePtr texture = GenerateTexture(time, frame_length);

    if (!render_ctx_) {
      ticket_->Finish();
    } else {
      if (GetCacheVideoParams().interlacing() != VideoParams::kInterlaceNone) {
        // Get next between frame and interlace it
        TexturePtr top = texture;
        TexturePtr bottom = GenerateTexture(time + frame_length, frame_length);

        if (GetCacheVideoParams().interlacing() == VideoParams::kInterlacedBottomFirst) {
          std::swap(top, bottom);
        }

        texture = render_ctx_->InterlaceTexture(top, bottom, GetCacheVideoParams());
      }

      if (HeardCancel()) {
        // Finish cancelled ticket with nothing since we can't guarantee the frame we generated
        // is actually "complete
        ticket_->Finish();
      } else {
        FramePtr frame;
        QString cache = ticket_->property("cache").toString();
        RenderManager::ReturnType return_type = RenderManager::ReturnType(ticket_->property("return").toInt());

        if (return_type == RenderManager::kFrame || !cache.isEmpty()) {
          // Convert to CPU frame
          frame = GenerateFrame(texture, time);

          // Save to cache if requested
          if (!cache.isEmpty()) {
            rational timebase = ticket_->property("cachetimebase").value<rational>();
            QUuid uuid = ticket_->property("cacheid").value<QUuid>();
            bool cache_result = FrameHashCache::SaveCacheFrame(cache, uuid, time, timebase, frame);
            ticket_->setProperty("cached", cache_result);
          }
        }

        if (return_type == RenderManager::kTexture) {
          // Return GPU texture
          if (!texture) {
            texture = render_ctx_->CreateTexture(GetCacheVideoParams());
            render_ctx_->ClearDestination(texture.get());
          }

          render_ctx_->Flush();

          ticket_->Finish(QVariant::fromValue(texture));
        } else {
          ticket_->Finish(QVariant::fromValue(frame));
        }
      }
    }
    break;
  }
  case RenderManager::kTypeAudio:
  {
    TimeRange time = ticket_->property("time").value<TimeRange>();

    NodeValueTable table;
    if (Node* node = Node::ValueToPtr<Node>(ticket_->property("node"))) {
      table = GenerateTable(node, time);
    }

    NodeValue sample_val = table.Get(NodeValue::kSamples);

    ResolveJobs(sample_val);

    SampleBuffer samples = sample_val.toSamples();
    if (samples.is_allocated()) {
      if (ticket_->property("clamp").toBool() && !IsCancelled()) {
        samples.clamp();
      }

      if (ticket_->property("enablewaveforms").toBool() && !IsCancelled()) {
        AudioVisualWaveform vis;
        vis.set_channel_count(samples.audio_params().channel_count());
        vis.OverwriteSamples(samples, samples.audio_params().sample_rate());
        ticket_->setProperty("waveform", QVariant::fromValue(vis));
      }
    }

    if (HeardCancel()) {
      ticket_->Finish();
    } else {
      ticket_->Finish(QVariant::fromValue(samples));
    }
    break;
  }
  default:
    // Fail
    ticket_->Finish();
  }
}

DecoderPtr RenderProcessor::ResolveDecoderFromInput(const QString& decoder_id, const Decoder::CodecStream &stream)
{
  if (!stream.IsValid()) {
    qWarning() << "Attempted to resolve the decoder of a null stream";
    return nullptr;
  }

  QMutexLocker locker(decoder_cache_->mutex());

  DecoderPair decoder = decoder_cache_->value(stream);

  qint64 file_last_modified = QFileInfo(stream.filename()).lastModified().toMSecsSinceEpoch();

  DecoderPtr dec = nullptr;

  if (decoder.decoder && decoder.last_modified == file_last_modified) {
    dec = decoder.decoder;
  } else {
    // No decoder
    decoder.decoder = dec = Decoder::CreateFromID(decoder_id);
    decoder.last_modified = file_last_modified;
    decoder_cache_->insert(stream, decoder);
    locker.unlock();

    if (!dec->Open(stream)) {
      qWarning() << "Failed to open decoder for" << stream.filename()
                 << "::" << stream.stream();
      return nullptr;
    }

    if (!render_ctx_) {
      // Assume dry run and increment access time
      decoder.decoder->IncrementAccessTime(RenderManager::kDryRunInterval.toDouble() * 1000);
    }
  }

  return dec;
}

void RenderProcessor::Process(RenderTicketPtr ticket, Renderer *render_ctx, DecoderCache *decoder_cache, ShaderCache *shader_cache)
{
  RenderProcessor p(ticket, render_ctx, decoder_cache, shader_cache);
  p.Run();
}

<<<<<<< HEAD
void RenderProcessor::ProcessVideoFootage(TexturePtr destination, const FootageJob &stream, const rational &input_time)
=======
NodeValueTable RenderProcessor::GenerateBlockTable(const Track *track, const TimeRange &range)
{
  if (track->type() == Track::kAudio) {

    const AudioParams& audio_params = GetCacheAudioParams();

    QVector<Block*> active_blocks = track->BlocksAtTimeRange(range);

    // All these blocks will need to output to a buffer so we create one here
    SampleBuffer block_range_buffer(audio_params, range.length());
    block_range_buffer.silence();

    NodeValueTable merged_table;

    // Loop through active blocks retrieving their audio
    foreach (Block* b, active_blocks) {
      if (dynamic_cast<ClipBlock*>(b) || dynamic_cast<TransitionBlock*>(b)) {
        TimeRange range_for_block(qMax(b->in(), range.in()),
                                  qMin(b->out(), range.out()));

        qint64 destination_offset = audio_params.time_to_samples(range_for_block.in() - range.in());
        qint64 max_dest_sz = audio_params.time_to_samples(range_for_block.length());

        // Destination buffer
        NodeValueTable table = GenerateTable(b, Track::TransformRangeForBlock(b, range_for_block));
        SampleBuffer samples_from_this_block = table.Take(NodeValue::kSamples).toSamples();
        ClipBlock *clip_cast = dynamic_cast<ClipBlock*>(b);

        if (samples_from_this_block.is_allocated()) {
          // If this is a clip, we might have extra speed/reverse information
          if (clip_cast) {
            double speed_value = clip_cast->speed();
            bool reversed = clip_cast->reverse();

            if (qIsNull(speed_value)) {
              // Just silence, don't think there's any other practical application of 0 speed audio
              samples_from_this_block.silence();
            } else if (!qFuzzyCompare(speed_value, 1.0)) {
              if (clip_cast->maintain_audio_pitch()) {
                AudioProcessor processor;

                if (processor.Open(samples_from_this_block.audio_params(), samples_from_this_block.audio_params(), speed_value)) {
                  AudioProcessor::Buffer out;

                  // FIXME: This is not the best way to do this, the TempoProcessor works best
                  //        when it's given a continuous stream of audio, which is challenging
                  //        in our current "modular" audio system. This should still work reasonably
                  //        well on export (assuming audio is all generated at once on export), but
                  //        users may hear clicks and pops in the audio during preview due to this
                  //        approach.
                  int r = processor.Convert(samples_from_this_block.to_raw_ptrs().data(), samples_from_this_block.sample_count(), nullptr);

                  if (r < 0) {
                    qCritical() << "Failed to change tempo of audio:" << r;
                  } else {
                    processor.Flush();

                    processor.Convert(nullptr, 0, &out);

                    if (!out.empty()) {
                      int nb_samples = out.front().size() * samples_from_this_block.audio_params().bytes_per_sample_per_channel();

                      if (nb_samples) {
                        SampleBuffer new_samples(samples_from_this_block.audio_params(), nb_samples);

                        for (int i=0; i<out.size(); i++) {
                          memcpy(new_samples.data(i), out[i].data(), out[i].size());
                        }

                        samples_from_this_block = new_samples;
                      }
                    }
                  }
                }
              } else {
                // Multiply time
                samples_from_this_block.speed(speed_value);
              }
            }

            if (reversed) {
              samples_from_this_block.reverse();
            }
          }

          qint64 copy_length = qMin(max_dest_sz, qint64(samples_from_this_block.sample_count()));

          // Copy samples into destination buffer
          for (int i=0; i<samples_from_this_block.audio_params().channel_count(); i++) {
            block_range_buffer.set(i, samples_from_this_block.data(i), destination_offset, copy_length);
          }

          NodeValueTable::Merge({merged_table, table});
        }
      }
    }

    merged_table.Push(NodeValue::kSamples, QVariant::fromValue(block_range_buffer), track);

    return merged_table;

  } else {
    return super::GenerateBlockTable(track, range);
  }
}

void RenderProcessor::ProcessVideoFootage(TexturePtr destination, const FootageJob *stream, const rational &input_time)
>>>>>>> 00526fe9
{
  if (ticket_->property("type").value<RenderManager::TicketType>() != RenderManager::kTypeVideo) {
    // Video cannot contribute to audio, so we do nothing here
    return;
  }

  // Check the still frame cache. On large frames such as high resolution still images, uploading
  // and color managing them for every frame is a waste of time, so we implement a small cache here
  // to optimize such a situation
  VideoParams stream_data = stream->video_params();

  ColorManager* color_manager = Node::ValueToPtr<ColorManager>(ticket_->property("colormanager"));

  QString using_colorspace = stream_data.colorspace();

  if (using_colorspace.isEmpty()) {
    // FIXME:
    qWarning() << "HAVEN'T GOTTEN DEFAULT INPUT COLORSPACE";
  }

  Decoder::CodecStream default_codec_stream(stream->filename(), stream_data.stream_index(), GetCurrentBlock());

  QString decoder_id = stream->decoder();

  DecoderPtr decoder = nullptr;

  switch (stream_data.video_type()) {
  case VideoParams::kVideoTypeVideo:
  case VideoParams::kVideoTypeStill:
    decoder = ResolveDecoderFromInput(decoder_id, default_codec_stream);
    break;
  case VideoParams::kVideoTypeImageSequence:
  {
    if (render_ctx_) {
      // Since image sequences involve multiple files, we don't engage the decoder cache
      decoder = Decoder::CreateFromID(decoder_id);

      QString frame_filename;

      int64_t frame_number = stream_data.get_time_in_timebase_units(input_time);
      frame_filename = Decoder::TransformImageSequenceFileName(stream->filename(), frame_number);

      // Decoder will close automatically since it's a stream_ptr
      decoder->Open(Decoder::CodecStream(frame_filename, stream_data.stream_index(), GetCurrentBlock()));
    }
    break;
  }
  }

  if (decoder && render_ctx_) {
    Decoder::RetrieveVideoParams p;
    p.divider = stream->video_params().divider();
    p.maximum_format = destination->format();

    if (!IsCancelled()) {
      VideoParams tex_params = stream->video_params();

      if (tex_params.is_valid()) {
        TexturePtr unmanaged_texture;

        p.renderer = render_ctx_;
        p.time = (stream_data.video_type() == VideoParams::kVideoTypeVideo) ? input_time : Decoder::kAnyTimecode;
        p.cancelled = GetCancelPointer();
        p.force_range = stream_data.color_range();
        p.src_interlacing = stream_data.interlacing();

        unmanaged_texture = decoder->RetrieveVideo(p);

        if (!IsCancelled() && unmanaged_texture) {
          // We convert to our rendering pixel format, since that will always be float-based which
          // is necessary for correct color conversion
          ColorProcessorPtr processor = ColorProcessor::Create(color_manager,
                                                               using_colorspace,
                                                               color_manager->GetReferenceColorSpace());

          ColorTransformJob job;

          job.SetColorProcessor(processor);
          job.SetInputTexture(unmanaged_texture);

          if (stream_data.channel_count() != VideoParams::kRGBAChannelCount
              || stream_data.colorspace() == color_manager->GetReferenceColorSpace()) {
            job.SetInputAlphaAssociation(kAlphaNone);
          } else if (stream_data.premultiplied_alpha()) {
            job.SetInputAlphaAssociation(kAlphaAssociated);
          } else {
            job.SetInputAlphaAssociation(kAlphaUnassociated);
          }

          render_ctx_->BlitColorManaged(job, destination.get());
        }
      }
    }
  }
}

void RenderProcessor::ProcessAudioFootage(SampleBuffer &destination, const FootageJob *stream, const TimeRange &input_time)
{
  DecoderPtr decoder = ResolveDecoderFromInput(stream->decoder(), Decoder::CodecStream(stream->filename(), stream->audio_params().stream_index(), nullptr));

  if (decoder) {
    const AudioParams& audio_params = GetCacheAudioParams();

    Decoder::RetrieveAudioStatus status = decoder->RetrieveAudio(destination,
                                                                 input_time, audio_params,
                                                                 stream->cache_path(),
                                                                 loop_mode(),
                                                                 static_cast<RenderMode::Mode>(ticket_->property("mode").toInt()));

    if (status == Decoder::kWaitingForConform) {
      ticket_->setProperty("incomplete", true);
    }
  }
}

void RenderProcessor::ProcessShader(TexturePtr destination, const Node *node, const ShaderJob *job)
{
  if (!render_ctx_) {
    return;
  }

  QString full_shader_id = QStringLiteral("%1:%2").arg(node->id(), job->GetShaderID());

  QMutexLocker locker(shader_cache_->mutex());

  QVariant shader = shader_cache_->value(full_shader_id);

  if (shader.isNull()) {
    // Since we have shader code, compile it now
    shader = render_ctx_->CreateNativeShader(node->GetShaderCode(job->GetShaderID()));

    if (shader.isNull()) {
      // Couldn't find or build the shader required
      return;
    }

    shader_cache_->insert(full_shader_id, shader);
  }

  locker.unlock();

  // Run shader
  render_ctx_->BlitToTexture(shader, *job, destination.get());
}

void RenderProcessor::ProcessSamples(SampleBuffer &destination, const Node *node, const TimeRange &range, const SampleJob &job)
{
  if (!job.samples().is_allocated()) {
    return;
  }

  NodeValueRow value_db;

  const AudioParams& audio_params = GetCacheAudioParams();

  for (size_t i=0;i<job.samples().sample_count();i++) {
    // Calculate the exact rational time at this sample
    double sample_to_second = static_cast<double>(i) / static_cast<double>(audio_params.sample_rate());

    rational this_sample_time = rational::fromDouble(range.in().toDouble() + sample_to_second);

    // Update all non-sample and non-footage inputs
    for (auto j=job.GetValues().constBegin(); j!=job.GetValues().constEnd(); j++) {
      TimeRange r = TimeRange(this_sample_time, this_sample_time);
      NodeValueTable value = ProcessInput(node, j.key(), r);

      value_db.insert(j.key(), GenerateRowValue(node, j.key(), &value, r));
    }

    node->ProcessSamples(value_db,
                         job.samples(),
                         destination,
                         i);
  }
}

void RenderProcessor::ProcessColorTransform(TexturePtr destination, const Node *node, const ColorTransformJob *job)
{
  if (!render_ctx_) {
    return;
  }

  render_ctx_->BlitColorManaged(*job, destination.get());
}

void RenderProcessor::ProcessFrameGeneration(TexturePtr destination, const Node *node, const GenerateJob *job)
{
  if (!render_ctx_) {
    return;
  }

  FramePtr frame = Frame::Create();

  frame->set_video_params(destination->params());
  frame->allocate();

  node->GenerateFrame(frame, *job);

  destination->Upload(frame->data(), frame->linesize_pixels());
}

TexturePtr RenderProcessor::ProcessVideoCacheJob(const CacheJob *val)
{
  FramePtr frame = FrameHashCache::LoadCacheFrame(val->GetFilename());
  if (frame) {
    TexturePtr tex = CreateTexture(frame->video_params());
    if (tex) {
      tex->Upload(frame->data(), frame->linesize_pixels());
      return tex;
    }
  } else {
    QStringList s = ticket_->property("badcache").toStringList();
    s.append(val->GetFilename());
    ticket_->setProperty("badcache", s);
  }

  return nullptr;
}

TexturePtr RenderProcessor::CreateTexture(const VideoParams &p)
{
  if (render_ctx_) {
    return render_ctx_->CreateTexture(p);
  } else {
    return super::CreateTexture(p);
  }
}

void RenderProcessor::ConvertToReferenceSpace(TexturePtr destination, TexturePtr source, const QString &input_cs)
{
  if (!render_ctx_) {
    return;
  }

  ColorManager* color_manager = Node::ValueToPtr<ColorManager>(ticket_->property("colormanager"));
  ColorProcessorPtr cp = ColorProcessor::Create(color_manager, input_cs, color_manager->GetReferenceColorSpace());

  ColorTransformJob ctj;

  ctj.SetColorProcessor(cp);
  ctj.SetInputTexture(source);
  ctj.SetInputAlphaAssociation(kAlphaAssociated);

  render_ctx_->BlitColorManaged(ctj, destination.get());
}

bool RenderProcessor::UseCache() const
{
  return static_cast<RenderMode::Mode>(ticket_->property("mode").toInt()) == RenderMode::kOffline;
}

}<|MERGE_RESOLUTION|>--- conflicted
+++ resolved
@@ -300,117 +300,7 @@
   p.Run();
 }
 
-<<<<<<< HEAD
-void RenderProcessor::ProcessVideoFootage(TexturePtr destination, const FootageJob &stream, const rational &input_time)
-=======
-NodeValueTable RenderProcessor::GenerateBlockTable(const Track *track, const TimeRange &range)
-{
-  if (track->type() == Track::kAudio) {
-
-    const AudioParams& audio_params = GetCacheAudioParams();
-
-    QVector<Block*> active_blocks = track->BlocksAtTimeRange(range);
-
-    // All these blocks will need to output to a buffer so we create one here
-    SampleBuffer block_range_buffer(audio_params, range.length());
-    block_range_buffer.silence();
-
-    NodeValueTable merged_table;
-
-    // Loop through active blocks retrieving their audio
-    foreach (Block* b, active_blocks) {
-      if (dynamic_cast<ClipBlock*>(b) || dynamic_cast<TransitionBlock*>(b)) {
-        TimeRange range_for_block(qMax(b->in(), range.in()),
-                                  qMin(b->out(), range.out()));
-
-        qint64 destination_offset = audio_params.time_to_samples(range_for_block.in() - range.in());
-        qint64 max_dest_sz = audio_params.time_to_samples(range_for_block.length());
-
-        // Destination buffer
-        NodeValueTable table = GenerateTable(b, Track::TransformRangeForBlock(b, range_for_block));
-        SampleBuffer samples_from_this_block = table.Take(NodeValue::kSamples).toSamples();
-        ClipBlock *clip_cast = dynamic_cast<ClipBlock*>(b);
-
-        if (samples_from_this_block.is_allocated()) {
-          // If this is a clip, we might have extra speed/reverse information
-          if (clip_cast) {
-            double speed_value = clip_cast->speed();
-            bool reversed = clip_cast->reverse();
-
-            if (qIsNull(speed_value)) {
-              // Just silence, don't think there's any other practical application of 0 speed audio
-              samples_from_this_block.silence();
-            } else if (!qFuzzyCompare(speed_value, 1.0)) {
-              if (clip_cast->maintain_audio_pitch()) {
-                AudioProcessor processor;
-
-                if (processor.Open(samples_from_this_block.audio_params(), samples_from_this_block.audio_params(), speed_value)) {
-                  AudioProcessor::Buffer out;
-
-                  // FIXME: This is not the best way to do this, the TempoProcessor works best
-                  //        when it's given a continuous stream of audio, which is challenging
-                  //        in our current "modular" audio system. This should still work reasonably
-                  //        well on export (assuming audio is all generated at once on export), but
-                  //        users may hear clicks and pops in the audio during preview due to this
-                  //        approach.
-                  int r = processor.Convert(samples_from_this_block.to_raw_ptrs().data(), samples_from_this_block.sample_count(), nullptr);
-
-                  if (r < 0) {
-                    qCritical() << "Failed to change tempo of audio:" << r;
-                  } else {
-                    processor.Flush();
-
-                    processor.Convert(nullptr, 0, &out);
-
-                    if (!out.empty()) {
-                      int nb_samples = out.front().size() * samples_from_this_block.audio_params().bytes_per_sample_per_channel();
-
-                      if (nb_samples) {
-                        SampleBuffer new_samples(samples_from_this_block.audio_params(), nb_samples);
-
-                        for (int i=0; i<out.size(); i++) {
-                          memcpy(new_samples.data(i), out[i].data(), out[i].size());
-                        }
-
-                        samples_from_this_block = new_samples;
-                      }
-                    }
-                  }
-                }
-              } else {
-                // Multiply time
-                samples_from_this_block.speed(speed_value);
-              }
-            }
-
-            if (reversed) {
-              samples_from_this_block.reverse();
-            }
-          }
-
-          qint64 copy_length = qMin(max_dest_sz, qint64(samples_from_this_block.sample_count()));
-
-          // Copy samples into destination buffer
-          for (int i=0; i<samples_from_this_block.audio_params().channel_count(); i++) {
-            block_range_buffer.set(i, samples_from_this_block.data(i), destination_offset, copy_length);
-          }
-
-          NodeValueTable::Merge({merged_table, table});
-        }
-      }
-    }
-
-    merged_table.Push(NodeValue::kSamples, QVariant::fromValue(block_range_buffer), track);
-
-    return merged_table;
-
-  } else {
-    return super::GenerateBlockTable(track, range);
-  }
-}
-
 void RenderProcessor::ProcessVideoFootage(TexturePtr destination, const FootageJob *stream, const rational &input_time)
->>>>>>> 00526fe9
 {
   if (ticket_->property("type").value<RenderManager::TicketType>() != RenderManager::kTypeVideo) {
     // Video cannot contribute to audio, so we do nothing here
