/***

  Olive - Non-Linear Video Editor
  Copyright (C) 2022 Olive Team

  This program is free software: you can redistribute it and/or modify
  it under the terms of the GNU General Public License as published by
  the Free Software Foundation, either version 3 of the License, or
  (at your option) any later version.

  This program is distributed in the hope that it will be useful,
  but WITHOUT ANY WARRANTY; without even the implied warranty of
  MERCHANTABILITY or FITNESS FOR A PARTICULAR PURPOSE.  See the
  GNU General Public License for more details.

  You should have received a copy of the GNU General Public License
  along with this program.  If not, see <http://www.gnu.org/licenses/>.

***/

#include "renderprocessor.h"

#include <QOpenGLContext>
#include <QVector2D>
#include <QVector3D>
#include <QVector4D>

#include "audio/audioprocessor.h"
#include "node/block/clip/clip.h"
#include "node/block/transition/transition.h"
#include "node/project/project.h"
#include "rendermanager.h"

namespace olive {

#define super NodeTraverser

RenderProcessor::RenderProcessor(RenderTicketPtr ticket, Renderer *render_ctx, DecoderCache* decoder_cache, ShaderCache *shader_cache, QVariant default_shader) :
  ticket_(ticket),
  render_ctx_(render_ctx),
  decoder_cache_(decoder_cache),
  shader_cache_(shader_cache),
  default_shader_(default_shader)
{
}

TexturePtr RenderProcessor::GenerateTexture(const rational &time, const rational &frame_length)
{
  TimeRange range = TimeRange(time, time + frame_length);

  NodeValueTable table;
  if (Node* node = Node::ValueToPtr<Node>(ticket_->property("node"))) {
    table = GenerateTable(node, range);
  }

  NodeValue tex_val = table.Get(NodeValue::kTexture);

  ResolveJobs(tex_val, range);

  return tex_val.toTexture();
}

FramePtr RenderProcessor::GenerateFrame(TexturePtr texture, const rational& time)
{
  // Set up output frame parameters
  VideoParams frame_params = GetCacheVideoParams();

  QSize frame_size = ticket_->property("size").value<QSize>();
  if (!frame_size.isNull()) {
    frame_params.set_width(frame_size.width());
    frame_params.set_height(frame_size.height());
  }

  VideoParams::Format frame_format = static_cast<VideoParams::Format>(ticket_->property("format").toInt());
  if (frame_format != VideoParams::kFormatInvalid) {
    frame_params.set_format(frame_format);
  }

  frame_params.set_channel_count(texture ? texture->channel_count() : VideoParams::kRGBChannelCount);

  FramePtr frame = Frame::Create();
  frame->set_timestamp(time);
  frame->set_video_params(frame_params);
  frame->allocate();

  if (!texture) {
    // Blank frame out
    memset(frame->data(), 0, frame->allocated_size());
  } else {
    // Dump texture contents to frame
    ColorProcessorPtr output_color_transform = ticket_->property("coloroutput").value<ColorProcessorPtr>();
    const VideoParams& tex_params = texture->params();

    if (output_color_transform) {
      TexturePtr transform_tex = render_ctx_->CreateTexture(tex_params);
      ColorTransformJob job;

      job.SetColorProcessor(output_color_transform);
      job.SetInputTexture(texture);
      job.SetInputAlphaAssociation(OLIVE_CONFIG("ReassocLinToNonLin").toBool() ? kAlphaAssociated : kAlphaNone);

      render_ctx_->BlitColorManaged(job, transform_tex.get());

      texture = transform_tex;
    }

    if (tex_params.effective_width() != frame_params.effective_width()
        || tex_params.effective_height() != frame_params.effective_height()
        || tex_params.format() != frame_params.format()) {
      TexturePtr blit_tex = render_ctx_->CreateTexture(frame_params);

      QMatrix4x4 matrix = ticket_->property("matrix").value<QMatrix4x4>();

      // No color transform, just blit
      ShaderJob job;
      job.Insert(QStringLiteral("ove_maintex"), NodeValue(NodeValue::kTexture, QVariant::fromValue(texture)));
      job.Insert(QStringLiteral("ove_mvpmat"), NodeValue(NodeValue::kMatrix, matrix));

      render_ctx_->BlitToTexture(default_shader_, job, blit_tex.get());

      // Replace texture that we're going to download in the next step
      texture = blit_tex;
    }

    render_ctx_->DownloadFromTexture(texture.get(), frame->data(), frame->linesize_pixels());
  }

  return frame;
}

void RenderProcessor::Run()
{
  // Depending on the render ticket type, start a job
  RenderManager::TicketType type = ticket_->property("type").value<RenderManager::TicketType>();

  SetCancelPointer(&ticket_->IsCancelled());

  SetCacheVideoParams(ticket_->property("vparam").value<VideoParams>());
  SetCacheAudioParams(ticket_->property("aparam").value<AudioParams>());

  switch (type) {
  case RenderManager::kTypeVideo:
  {
    rational time = ticket_->property("time").value<rational>();

    rational frame_length = GetCacheVideoParams().frame_rate_as_time_base();
    if (GetCacheVideoParams().interlacing() != VideoParams::kInterlaceNone) {
      frame_length /= 2;
    }

    TexturePtr texture = GenerateTexture(time, frame_length);

    if (GetCacheVideoParams().interlacing() != VideoParams::kInterlaceNone) {
      // Get next between frame and interlace it
      TexturePtr top = texture;
      TexturePtr bottom = GenerateTexture(time + frame_length, frame_length);

      if (GetCacheVideoParams().interlacing() == VideoParams::kInterlacedBottomFirst) {
        std::swap(top, bottom);
      }

      texture = render_ctx_->InterlaceTexture(top, bottom, GetCacheVideoParams());
    }

    if (HeardCancel()) {
      // Finish cancelled ticket with nothing since we can't guarantee the frame we generated
      // is actually "complete
      ticket_->Finish();
    } else {
      RenderManager::ReturnType return_type = RenderManager::ReturnType(ticket_->property("return").toInt());

      FramePtr frame;
      QString cache = ticket_->property("cache").toString();

      if (return_type == RenderManager::kFrame || !cache.isEmpty()) {
        // Convert to CPU frame
        frame = GenerateFrame(texture, time);

        // Save to cache if requested
        if (!cache.isEmpty()) {
          rational timebase = ticket_->property("cachetimebase").value<rational>();
          QString id = ticket_->property("cacheid").toString();
          bool cache_result = FrameHashCache::SaveCacheFrame(cache, id, time, timebase, frame);
          ticket_->setProperty("cached", cache_result);
        }
      }

      if (return_type == RenderManager::kTexture) {
        // Return GPU texture
        if (!texture) {
          texture = render_ctx_->CreateTexture(GetCacheVideoParams());
          render_ctx_->ClearDestination(texture.get());
        }

        render_ctx_->Flush();

        ticket_->Finish(QVariant::fromValue(texture));
      } else {
        ticket_->Finish(QVariant::fromValue(frame));
      }
    }
    break;
  }
  case RenderManager::kTypeAudio:
  {
    TimeRange time = ticket_->property("time").value<TimeRange>();

    NodeValueTable table;
    if (Node* node = Node::ValueToPtr<Node>(ticket_->property("node"))) {
      table = GenerateTable(node, time);
    }

    NodeValue sample_val = table.Get(NodeValue::kSamples);

    ResolveJobs(sample_val, time);

    SampleBuffer samples = sample_val.toSamples();
    if (samples.is_allocated()) {
      if (ticket_->property("clamp").toBool()) {
        samples.clamp();
      }

      if (ticket_->property("enablewaveforms").toBool()) {
        AudioVisualWaveform vis;
        vis.set_channel_count(samples.audio_params().channel_count());
        vis.OverwriteSamples(samples, samples.audio_params().sample_rate());
        ticket_->setProperty("waveform", QVariant::fromValue(vis));
      }
    }

    if (HeardCancel()) {
      ticket_->Finish();
    } else {
      ticket_->Finish(QVariant::fromValue(samples));
    }
    break;
  }
  default:
    // Fail
    ticket_->Finish();
  }
}

DecoderPtr RenderProcessor::ResolveDecoderFromInput(const QString& decoder_id, const Decoder::CodecStream &stream)
{
  if (!stream.IsValid()) {
    qWarning() << "Attempted to resolve the decoder of a null stream";
    return nullptr;
  }

  QMutexLocker locker(decoder_cache_->mutex());

  DecoderPair decoder = decoder_cache_->value(stream);

  qint64 file_last_modified = QFileInfo(stream.filename()).lastModified().toMSecsSinceEpoch();

  if (!decoder.decoder || decoder.last_modified != file_last_modified) {
    // No decoder
    decoder.decoder = Decoder::CreateFromID(decoder_id);
    decoder.last_modified = file_last_modified;

    if (decoder.decoder->Open(stream)) {
      decoder_cache_->insert(stream, decoder);
    } else {
      qWarning() << "Failed to open decoder for" << stream.filename()
                 << "::" << stream.stream();
      return nullptr;
    }
  }

  return decoder.decoder;
}

void RenderProcessor::Process(RenderTicketPtr ticket, Renderer *render_ctx, DecoderCache *decoder_cache, ShaderCache *shader_cache, QVariant default_shader)
{
  RenderProcessor p(ticket, render_ctx, decoder_cache, shader_cache, default_shader);
  p.Run();
}

NodeValueTable RenderProcessor::GenerateBlockTable(const Track *track, const TimeRange &range)
{
  if (track->type() == Track::kAudio) {

    const AudioParams& audio_params = GetCacheAudioParams();

    QVector<Block*> active_blocks = track->BlocksAtTimeRange(range);

    // All these blocks will need to output to a buffer so we create one here
    SampleBuffer block_range_buffer(audio_params, range.length());
    block_range_buffer.silence();

    NodeValueTable merged_table;

    // Loop through active blocks retrieving their audio
    foreach (Block* b, active_blocks) {
      if (dynamic_cast<ClipBlock*>(b) || dynamic_cast<TransitionBlock*>(b)) {
        TimeRange range_for_block(qMax(b->in(), range.in()),
                                  qMin(b->out(), range.out()));

        int destination_offset = audio_params.time_to_samples(range_for_block.in() - range.in());
        int max_dest_sz = audio_params.time_to_samples(range_for_block.length());

        // Destination buffer
        NodeValueTable table = GenerateTable(b, Track::TransformRangeForBlock(b, range_for_block));
        SampleBuffer samples_from_this_block = table.Take(NodeValue::kSamples).toSamples();
        ClipBlock *clip_cast = dynamic_cast<ClipBlock*>(b);

        if (samples_from_this_block.is_allocated()) {
          // If this is a clip, we might have extra speed/reverse information
          if (clip_cast) {
            double speed_value = clip_cast->speed();
            bool reversed = clip_cast->reverse();

            if (qIsNull(speed_value)) {
              // Just silence, don't think there's any other practical application of 0 speed audio
              samples_from_this_block.silence();
            } else if (!qFuzzyCompare(speed_value, 1.0)) {
              if (clip_cast->maintain_audio_pitch()) {
                AudioProcessor processor;

                if (processor.Open(samples_from_this_block.audio_params(), samples_from_this_block.audio_params(), speed_value)) {
                  AudioProcessor::Buffer out;

                  // FIXME: This is not the best way to do this, the TempoProcessor works best
                  //        when it's given a continuous stream of audio, which is challenging
                  //        in our current "modular" audio system. This should still work reasonably
                  //        well on export (assuming audio is all generated at once on export), but
                  //        users may hear clicks and pops in the audio during preview due to this
                  //        approach.
                  int r = processor.Convert(samples_from_this_block.to_raw_ptrs().data(), samples_from_this_block.sample_count(), nullptr);

                  if (r < 0) {
                    qCritical() << "Failed to change tempo of audio:" << r;
                  } else {
                    processor.Flush();

                    processor.Convert(nullptr, 0, &out);

                    if (!out.empty()) {
                      int nb_samples = out.front().size() * samples_from_this_block.audio_params().bytes_per_sample_per_channel();

                      if (nb_samples) {
                        SampleBuffer new_samples(samples_from_this_block.audio_params(), nb_samples);

                        for (int i=0; i<out.size(); i++) {
                          memcpy(new_samples.data(i), out[i].data(), out[i].size());
                        }

                        samples_from_this_block = new_samples;
                      }
                    }
                  }
                }
              } else {
                // Multiply time
                samples_from_this_block.speed(speed_value);
              }
            }

            if (reversed) {
              samples_from_this_block.reverse();
            }
          }

          int copy_length = qMin(max_dest_sz, samples_from_this_block.sample_count());

          // Copy samples into destination buffer
          for (int i=0; i<samples_from_this_block.audio_params().channel_count(); i++) {
            block_range_buffer.set(i, samples_from_this_block.data(i), destination_offset, copy_length);
          }

          NodeValueTable::Merge({merged_table, table});
        }
      }
    }

    merged_table.Push(NodeValue::kSamples, QVariant::fromValue(block_range_buffer), track);

    return merged_table;

  } else {
    return super::GenerateBlockTable(track, range);
  }
}

void RenderProcessor::ProcessVideoFootage(TexturePtr destination, const FootageJob &stream, const rational &input_time)
{
  if (ticket_->property("type").value<RenderManager::TicketType>() != RenderManager::kTypeVideo) {
    // Video cannot contribute to audio, so we do nothing here
    return;
  }

  // Check the still frame cache. On large frames such as high resolution still images, uploading
  // and color managing them for every frame is a waste of time, so we implement a small cache here
  // to optimize such a situation
  VideoParams stream_data = stream.video_params();

  ColorManager* color_manager = Node::ValueToPtr<ColorManager>(ticket_->property("colormanager"));

  QString using_colorspace = stream_data.colorspace();

  if (using_colorspace.isEmpty()) {
    // FIXME:
    qWarning() << "HAVEN'T GOTTEN DEFAULT INPUT COLORSPACE";
  }

  Decoder::CodecStream default_codec_stream(stream.filename(), stream_data.stream_index());

  QString decoder_id = stream.decoder();

  DecoderPtr decoder = nullptr;

  switch (stream_data.video_type()) {
  case VideoParams::kVideoTypeVideo:
  case VideoParams::kVideoTypeStill:
    decoder = ResolveDecoderFromInput(decoder_id, default_codec_stream);
    break;
  case VideoParams::kVideoTypeImageSequence:
  {
    // Since image sequences involve multiple files, we don't engage the decoder cache
    decoder = Decoder::CreateFromID(decoder_id);

    QString frame_filename;

    int64_t frame_number = stream_data.get_time_in_timebase_units(input_time);
    frame_filename = Decoder::TransformImageSequenceFileName(stream.filename(), frame_number);

    // Decoder will close automatically since it's a stream_ptr
    decoder->Open(Decoder::CodecStream(frame_filename, stream_data.stream_index()));
    break;
  }
  }

  if (decoder) {
    Decoder::RetrieveVideoParams p;
    p.divider = stream.video_params().divider();
    p.maximum_format = destination->format();

    if (!IsCancelled()) {
      VideoParams tex_params = stream.video_params();

      if (tex_params.is_valid()) {
        TexturePtr unmanaged_texture = decoder->RetrieveVideo(render_ctx_, (stream_data.video_type() == VideoParams::kVideoTypeVideo) ? input_time : Decoder::kAnyTimecode, p, GetCancelPointer());

<<<<<<< HEAD
        if (!IsCancelled() && frame) {
=======
        if (unmanaged_texture) {
>>>>>>> 156b6adf
          // We convert to our rendering pixel format, since that will always be float-based which
          // is necessary for correct color conversion
          ColorProcessorPtr processor = ColorProcessor::Create(color_manager,
                                                               using_colorspace,
                                                               color_manager->GetReferenceColorSpace());

          ColorTransformJob job;

          job.SetColorProcessor(processor);
          job.SetInputTexture(unmanaged_texture);

          if (stream_data.channel_count() != VideoParams::kRGBAChannelCount
              || stream_data.colorspace() == color_manager->GetReferenceColorSpace()) {
            job.SetInputAlphaAssociation(kAlphaNone);
          } else if (stream_data.premultiplied_alpha()) {
            job.SetInputAlphaAssociation(kAlphaAssociated);
          } else {
            job.SetInputAlphaAssociation(kAlphaUnassociated);
          }

          render_ctx_->BlitColorManaged(job, destination.get());
        }
      }
    }
  }
}

void RenderProcessor::ProcessAudioFootage(SampleBuffer &destination, const FootageJob &stream, const TimeRange &input_time)
{
  DecoderPtr decoder = ResolveDecoderFromInput(stream.decoder(), Decoder::CodecStream(stream.filename(), stream.audio_params().stream_index()));

  if (decoder) {
    const AudioParams& audio_params = GetCacheAudioParams();

    Decoder::RetrieveAudioStatus status = decoder->RetrieveAudio(destination,
                                                                 input_time, audio_params,
                                                                 stream.cache_path(),
                                                                 stream.loop_mode(),
                                                                 static_cast<RenderMode::Mode>(ticket_->property("mode").toInt()));

    if (status == Decoder::kWaitingForConform) {
      ticket_->setProperty("incomplete", true);
    }
  }
}

void RenderProcessor::ProcessShader(TexturePtr destination, const Node *node, const TimeRange &range, const ShaderJob &job)
{
  Q_UNUSED(range)

  QString full_shader_id = QStringLiteral("%1:%2").arg(node->id(), job.GetShaderID());

  QMutexLocker locker(shader_cache_->mutex());

  QVariant shader = shader_cache_->value(full_shader_id);

  if (shader.isNull()) {
    // Since we have shader code, compile it now
    shader = render_ctx_->CreateNativeShader(node->GetShaderCode(job.GetShaderID()));

    if (shader.isNull()) {
      // Couldn't find or build the shader required
      return;
    }
  }

  // Run shader
  render_ctx_->BlitToTexture(shader, job, destination.get());
}

void RenderProcessor::ProcessSamples(SampleBuffer &destination, const Node *node, const TimeRange &range, const SampleJob &job)
{
  if (!job.samples().is_allocated()) {
    return;
  }

  NodeValueRow value_db;

  const AudioParams& audio_params = GetCacheAudioParams();

  for (int i=0;i<job.samples().sample_count();i++) {
    // Calculate the exact rational time at this sample
    double sample_to_second = static_cast<double>(i) / static_cast<double>(audio_params.sample_rate());

    rational this_sample_time = rational::fromDouble(range.in().toDouble() + sample_to_second);

    // Update all non-sample and non-footage inputs
    for (auto j=job.GetValues().constBegin(); j!=job.GetValues().constEnd(); j++) {
      NodeValueTable value = ProcessInput(node, j.key(), TimeRange(this_sample_time, this_sample_time));

      value_db.insert(j.key(), GenerateRowValue(node, j.key(), &value));
    }

    node->ProcessSamples(value_db,
                         job.samples(),
                         destination,
                         i);
  }
}

void RenderProcessor::ProcessColorTransform(TexturePtr destination, const Node *node, const ColorTransformJob &job)
{
  render_ctx_->BlitColorManaged(job, destination.get());
}

void RenderProcessor::ProcessFrameGeneration(TexturePtr destination, const Node *node, const GenerateJob &job)
{
  FramePtr frame = Frame::Create();

  frame->set_video_params(destination->params());
  frame->allocate();

  node->GenerateFrame(frame, job);

  destination->Upload(frame->data(), frame->linesize_pixels());
}

void RenderProcessor::ConvertToReferenceSpace(TexturePtr destination, TexturePtr source, const QString &input_cs)
{
  ColorManager* color_manager = Node::ValueToPtr<ColorManager>(ticket_->property("colormanager"));
  ColorProcessorPtr cp = ColorProcessor::Create(color_manager, input_cs, color_manager->GetReferenceColorSpace());

  ColorTransformJob ctj;

  ctj.SetColorProcessor(cp);
  ctj.SetInputTexture(source);
  ctj.SetInputAlphaAssociation(kAlphaAssociated);

  render_ctx_->BlitColorManaged(ctj, destination.get());
}

}<|MERGE_RESOLUTION|>--- conflicted
+++ resolved
@@ -442,11 +442,7 @@
       if (tex_params.is_valid()) {
         TexturePtr unmanaged_texture = decoder->RetrieveVideo(render_ctx_, (stream_data.video_type() == VideoParams::kVideoTypeVideo) ? input_time : Decoder::kAnyTimecode, p, GetCancelPointer());
 
-<<<<<<< HEAD
-        if (!IsCancelled() && frame) {
-=======
-        if (unmanaged_texture) {
->>>>>>> 156b6adf
+        if (!IsCancelled() && unmanaged_texture) {
           // We convert to our rendering pixel format, since that will always be float-based which
           // is necessary for correct color conversion
           ColorProcessorPtr processor = ColorProcessor::Create(color_manager,
