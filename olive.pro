--- conflicted
+++ resolved
@@ -1,206 +1,3 @@
-<<<<<<< HEAD
-#-------------------------------------------------
-#
-# Project created by QtCreator 2018-05-11T10:31:59
-#
-#-------------------------------------------------
-
-QT       += core gui multimedia opengl
-
-greaterThan(QT_MAJOR_VERSION, 4): QT += widgets
-
-TARGET = Olive
-TEMPLATE = app
-
-# The following define makes your compiler emit warnings if you use
-# any feature of Qt which has been marked as deprecated (the exact warnings
-# depend on your compiler). Please consult the documentation of the
-# deprecated API in order to know how to port your code away from it.
-DEFINES += QT_DEPRECATED_WARNINGS
-
-# You can also make your code fail to compile if you use deprecated APIs.
-# In order to do so, uncomment the following line.
-# You can also select to disable deprecated APIs only up to a certain version of Qt.
-#DEFINES += QT_DISABLE_DEPRECATED_BEFORE=0x060000    # disables all the APIs deprecated before Qt 6.0.0
-
-
-SOURCES += \
-        main.cpp \
-        mainwindow.cpp \
-    panels/project.cpp \
-    panels/effectcontrols.cpp \
-    panels/viewer.cpp \
-    panels/timeline.cpp \
-    ui/sourcetable.cpp \
-    dialogs/aboutdialog.cpp \
-    ui/timelinewidget.cpp \
-    project/sequence.cpp \
-    project/clip.cpp \
-    playback/playback.cpp \
-    playback/audio.cpp \
-    io/config.cpp \
-    dialogs/newsequencedialog.cpp \
-    ui/viewerwidget.cpp \
-    ui/viewercontainer.cpp \
-    dialogs/exportdialog.cpp \
-    ui/collapsiblewidget.cpp \
-    panels/panels.cpp \
-    playback/cacher.cpp \
-    io/exportthread.cpp \
-    ui/timelineheader.cpp \
-    io/previewgenerator.cpp \
-    ui/labelslider.cpp \
-    dialogs/preferencesdialog.cpp \
-    ui/audiomonitor.cpp \
-    project/undo.cpp \
-    ui/scrollarea.cpp \
-    ui/comboboxex.cpp \
-    ui/colorbutton.cpp \
-    dialogs/replaceclipmediadialog.cpp \
-    ui/fontcombobox.cpp \
-    ui/checkboxex.cpp \
-    ui/keyframeview.cpp \
-    ui/texteditex.cpp \
-    dialogs/demonotice.cpp \
-    project/marker.cpp \
-    dialogs/speeddialog.cpp \
-    dialogs/mediapropertiesdialog.cpp \
-    io/crc32.cpp \
-    dialogs/loaddialog.cpp \
-    debug.cpp \
-    io/path.cpp \
-    effects/internal/linearfadetransition.cpp \
-    effects/internal/transformeffect.cpp \
-    effects/internal/solideffect.cpp \
-    effects/internal/texteffect.cpp \
-    effects/internal/timecodeeffect.cpp \
-    effects/internal/audionoiseeffect.cpp \
-    effects/internal/paneffect.cpp \
-    effects/internal/toneeffect.cpp \
-    effects/internal/volumeeffect.cpp \
-    effects/internal/crossdissolvetransition.cpp \
-    effects/internal/shakeeffect.cpp \
-    effects/internal/exponentialfadetransition.cpp \
-    effects/internal/logarithmicfadetransition.cpp \
-    effects/internal/cornerpineffect.cpp \
-    io/math.cpp \
-    io/qpainterwrapper.cpp \
-    project/effect.cpp \
-    project/transition.cpp \
-    project/effectrow.cpp \
-    project/effectfield.cpp \
-    effects/internal/cubetransition.cpp \
-    project/effectgizmo.cpp \
-    io/clipboard.cpp \
-    io/loadthread.cpp \
-    project/footage.cpp \
-    project/media.cpp \
-    project/projectmodel.cpp
-
-HEADERS += \
-        mainwindow.h \
-    panels/project.h \
-    panels/effectcontrols.h \
-    panels/viewer.h \
-    panels/timeline.h \
-    ui/sourcetable.h \
-    dialogs/aboutdialog.h \
-    ui/timelinewidget.h \
-    project/sequence.h \
-    project/clip.h \
-    playback/playback.h \
-    playback/audio.h \
-    io/config.h \
-    dialogs/newsequencedialog.h \
-    ui/viewerwidget.h \
-    ui/viewercontainer.h \
-    dialogs/exportdialog.h \
-    ui/collapsiblewidget.h \
-    panels/panels.h \
-    playback/cacher.h \
-    io/exportthread.h \
-    ui/timelinetools.h \
-    ui/timelineheader.h \
-    io/previewgenerator.h \
-    ui/labelslider.h \
-    dialogs/preferencesdialog.h \
-    ui/audiomonitor.h \
-    project/undo.h \
-    ui/scrollarea.h \
-    ui/comboboxex.h \
-    ui/colorbutton.h \
-    dialogs/replaceclipmediadialog.h \
-    ui/fontcombobox.h \
-    ui/checkboxex.h \
-    ui/keyframeview.h \
-    ui/texteditex.h \
-    dialogs/demonotice.h \
-    project/marker.h \
-    project/selection.h \
-    dialogs/speeddialog.h \
-    dialogs/mediapropertiesdialog.h \
-    io/crc32.h \
-    dialogs/loaddialog.h \
-    debug.h \
-    io/path.h \
-    effects/internal/transformeffect.h \
-    effects/internal/solideffect.h \
-    effects/internal/texteffect.h \
-    effects/internal/timecodeeffect.h \
-    effects/internal/audionoiseeffect.h \
-    effects/internal/paneffect.h \
-    effects/internal/toneeffect.h \
-    effects/internal/volumeeffect.h \
-    effects/internal/shakeeffect.h \
-    effects/internal/linearfadetransition.h \
-    effects/internal/crossdissolvetransition.h \
-    effects/internal/exponentialfadetransition.h \
-    effects/internal/logarithmicfadetransition.h \
-    effects/internal/cornerpineffect.h \
-    io/math.h \
-    io/qpainterwrapper.h \
-    project/effect.h \
-    project/transition.h \
-    project/effectrow.h \
-    project/effectfield.h \
-    effects/internal/cubetransition.h \
-    project/effectgizmo.h \
-    io/clipboard.h \
-    io/loadthread.h \
-    project/footage.h \
-    project/media.h \
-    project/projectmodel.h
-
-FORMS += \
-        mainwindow.ui \
-    panels/project.ui \
-    panels/effectcontrols.ui \
-    panels/viewer.ui \
-    panels/timeline.ui \
-    dialogs/aboutdialog.ui \
-    dialogs/newsequencedialog.ui \
-    dialogs/exportdialog.ui \
-    dialogs/preferencesdialog.ui \
-    dialogs/demonotice.ui
-
-win32 {
-    RC_FILE = icons/resources.rc
-    LIBS += -lavutil -lavformat -lavcodec -lavfilter -lswscale -lswresample -lopengl32
-}
-
-mac {
-    LIBS += -L/usr/local/lib -lavutil -lavformat -lavcodec -lavfilter -lswscale -lswresample
-    ICON = icons/olive.icns
-    INCLUDEPATH = /usr/local/include
-}
-
-linux {
-    LIBS += -lavutil -lavformat -lavcodec -lavfilter -lswscale -lswresample
-}
-
-RESOURCES += \
-    icons/icons.qrc
-=======
 #-------------------------------------------------
 #
 # Project created by QtCreator 2018-05-11T10:31:59
@@ -397,5 +194,4 @@
 }
 
 RESOURCES += \
-    icons/icons.qrc
->>>>>>> 3e57e065
+    icons/icons.qrc