--- conflicted
+++ resolved
@@ -1,275 +1,269 @@
-#-------------------------------------------------
-#
-# Project created by QtCreator 2018-05-11T10:31:59
-#
-#-------------------------------------------------
-
-QT       += core gui multimedia opengl
-
-greaterThan(QT_MAJOR_VERSION, 4): QT += widgets
-
-mac {
-    TARGET = Olive
-}
-!mac {
-    TARGET = olive-editor
-}
-TEMPLATE = app
-
-# The following define makes your compiler emit warnings if you use
-# any feature of Qt which has been marked as deprecated (the exact warnings
-# depend on your compiler). Please consult the documentation of the
-# deprecated API in order to know how to port your code away from it.
-DEFINES += QT_DEPRECATED_WARNINGS
-
-# You can also make your code fail to compile if you use deprecated APIs.
-# In order to do so, uncomment the following line.
-# You can also select to disable deprecated APIs only up to a certain version of Qt.
-#DEFINES += QT_DISABLE_DEPRECATED_BEFORE=0x060000    # disables all the APIs deprecated before Qt 6.0.0
-
-# Tries to get the current Git short hash
-system("which git") {
-    GITHASHVAR = $$system(git --git-dir $$PWD/.git --work-tree $$PWD log -1 --format=%h)
-    DEFINES += GITHASH=\\"\"$$GITHASHVAR\\"\"
-}
-
-SOURCES += \
-        main.cpp \
-        mainwindow.cpp \
-    panels/project.cpp \
-    panels/effectcontrols.cpp \
-    panels/viewer.cpp \
-    panels/timeline.cpp \
-    ui/sourcetable.cpp \
-    dialogs/aboutdialog.cpp \
-    ui/timelinewidget.cpp \
-    project/media.cpp \
-    project/footage.cpp \
-    project/sequence.cpp \
-    project/clip.cpp \
-    playback/playback.cpp \
-    playback/audio.cpp \
-    io/config.cpp \
-    dialogs/newsequencedialog.cpp \
-    ui/viewerwidget.cpp \
-    ui/viewercontainer.cpp \
-    dialogs/exportdialog.cpp \
-    ui/collapsiblewidget.cpp \
-    panels/panels.cpp \
-    playback/cacher.cpp \
-    io/exportthread.cpp \
-    ui/timelineheader.cpp \
-    io/previewgenerator.cpp \
-    ui/labelslider.cpp \
-    dialogs/preferencesdialog.cpp \
-    ui/audiomonitor.cpp \
-    project/undo.cpp \
-    ui/scrollarea.cpp \
-    ui/comboboxex.cpp \
-    ui/colorbutton.cpp \
-    dialogs/replaceclipmediadialog.cpp \
-    ui/fontcombobox.cpp \
-    ui/checkboxex.cpp \
-    ui/keyframeview.cpp \
-    ui/texteditex.cpp \
-    dialogs/demonotice.cpp \
-    project/marker.cpp \
-    dialogs/speeddialog.cpp \
-    dialogs/mediapropertiesdialog.cpp \
-    io/crc32.cpp \
-    project/projectmodel.cpp \
-    io/loadthread.cpp \
-    dialogs/loaddialog.cpp \
-    debug.cpp \
-    io/path.cpp \
-    effects/internal/linearfadetransition.cpp \
-    effects/internal/transformeffect.cpp \
-    effects/internal/solideffect.cpp \
-    effects/internal/texteffect.cpp \
-    effects/internal/timecodeeffect.cpp \
-    effects/internal/audionoiseeffect.cpp \
-    effects/internal/paneffect.cpp \
-    effects/internal/toneeffect.cpp \
-    effects/internal/volumeeffect.cpp \
-    effects/internal/crossdissolvetransition.cpp \
-    effects/internal/shakeeffect.cpp \
-    effects/internal/exponentialfadetransition.cpp \
-    effects/internal/logarithmicfadetransition.cpp \
-    effects/internal/cornerpineffect.cpp \
-    io/math.cpp \
-    io/qpainterwrapper.cpp \
-    project/effect.cpp \
-    project/transition.cpp \
-    project/effectrow.cpp \
-    project/effectfield.cpp \
-    effects/internal/cubetransition.cpp \
-    project/effectgizmo.cpp \
-    io/clipboard.cpp \
-    dialogs/stabilizerdialog.cpp \
-    io/avtogl.cpp \
-    ui/resizablescrollbar.cpp \
-    ui/sourceiconview.cpp \
-    project/sourcescommon.cpp \
-    ui/keyframenavigator.cpp \
-    panels/grapheditor.cpp \
-    ui/graphview.cpp \
-    ui/keyframedrawing.cpp \
-    ui/clickablelabel.cpp \
-    project/keyframe.cpp \
-    ui/rectangleselect.cpp \
-    dialogs/actionsearch.cpp \
-<<<<<<< HEAD
-    effects/internal/vsthostwin.cpp \
-    ui/embeddedfilechooser.cpp
-=======
-    effects/internal/fillleftrighteffect.cpp
->>>>>>> 6b1bb620
-
-HEADERS += \
-        mainwindow.h \
-    panels/project.h \
-    panels/effectcontrols.h \
-    panels/viewer.h \
-    panels/timeline.h \
-    ui/sourcetable.h \
-    dialogs/aboutdialog.h \
-    ui/timelinewidget.h \
-    project/media.h \
-    project/footage.h \
-    project/sequence.h \
-    project/clip.h \
-    playback/playback.h \
-    playback/audio.h \
-    io/config.h \
-    dialogs/newsequencedialog.h \
-    ui/viewerwidget.h \
-    ui/viewercontainer.h \
-    dialogs/exportdialog.h \
-    ui/collapsiblewidget.h \
-    panels/panels.h \
-    playback/cacher.h \
-    io/exportthread.h \
-    ui/timelinetools.h \
-    ui/timelineheader.h \
-    io/previewgenerator.h \
-    ui/labelslider.h \
-    dialogs/preferencesdialog.h \
-    ui/audiomonitor.h \
-    project/undo.h \
-    ui/scrollarea.h \
-    ui/comboboxex.h \
-    ui/colorbutton.h \
-    dialogs/replaceclipmediadialog.h \
-    ui/fontcombobox.h \
-    ui/checkboxex.h \
-    ui/keyframeview.h \
-    ui/texteditex.h \
-    dialogs/demonotice.h \
-    project/marker.h \
-    project/selection.h \
-    dialogs/speeddialog.h \
-    dialogs/mediapropertiesdialog.h \
-    io/crc32.h \
-    project/projectmodel.h \
-    io/loadthread.h \
-    dialogs/loaddialog.h \
-    debug.h \
-    io/path.h \
-    effects/internal/transformeffect.h \
-    effects/internal/solideffect.h \
-    effects/internal/texteffect.h \
-    effects/internal/timecodeeffect.h \
-    effects/internal/audionoiseeffect.h \
-    effects/internal/paneffect.h \
-    effects/internal/toneeffect.h \
-    effects/internal/volumeeffect.h \
-    effects/internal/shakeeffect.h \
-    effects/internal/linearfadetransition.h \
-    effects/internal/crossdissolvetransition.h \
-    effects/internal/exponentialfadetransition.h \
-    effects/internal/logarithmicfadetransition.h \
-    effects/internal/cornerpineffect.h \
-    io/math.h \
-    io/qpainterwrapper.h \
-    project/effect.h \
-    project/transition.h \
-    project/effectrow.h \
-    project/effectfield.h \
-    effects/internal/cubetransition.h \
-    project/effectgizmo.h \
-    io/clipboard.h \
-    dialogs/stabilizerdialog.h \
-    io/avtogl.h \
-    ui/resizablescrollbar.h \
-    ui/sourceiconview.h \
-    project/sourcescommon.h \
-    ui/keyframenavigator.h \
-    panels/grapheditor.h \
-    ui/graphview.h \
-    ui/keyframedrawing.h \
-    ui/clickablelabel.h \
-    project/keyframe.h \
-    ui/rectangleselect.h \
-    dialogs/actionsearch.h \
-<<<<<<< HEAD
-    effects/internal/vsthostwin.h \
-    ui/embeddedfilechooser.h
-=======
-    effects/internal/fillleftrighteffect.h
->>>>>>> 6b1bb620
-
-FORMS +=
-
-win32 {
-    RC_FILE = packaging/windows/resources.rc
-    LIBS += -lavutil -lavformat -lavcodec -lavfilter -lswscale -lswresample -lopengl32 -luser32
-}
-
-mac {
-    LIBS += -L/usr/local/lib -lavutil -lavformat -lavcodec -lavfilter -lswscale -lswresample
-    ICON = packaging/macos/olive.icns
-    INCLUDEPATH = /usr/local/include
-}
-
-unix:!mac {
-    CONFIG += link_pkgconfig
-    PKGCONFIG += libavutil libavformat libavcodec libavfilter libswscale libswresample
-}
-
-RESOURCES += \
-    icons/icons.qrc
-
-unix:!mac:isEmpty(PREFIX) {
-    PREFIX = /usr/local
-}
-
-unix:!mac:target.path = $$PREFIX/bin
-
-effects.files = $$PWD/effects/*.frag $$PWD/effects/*.xml $$PWD/effects/*.vert
-unix:!mac:effects.path = $$PREFIX/share/olive-editor/effects
-
-unix:!mac {
-    metainfo.files = $$PWD/packaging/linux/org.olivevideoeditor.Olive.appdata.xml
-    metainfo.path = $$PREFIX/share/metainfo
-    desktop.files = $$PWD/packaging/linux/org.olivevideoeditor.Olive.desktop
-    desktop.path = $$PREFIX/share/applications
-    mime.files = $$PWD/packaging/linux/org.olivevideoeditor.Olive.xml
-    mime.path = $$PREFIX/share/mime/packages
-    icon16.files = $$PWD/packaging/linux/icons/16x16/org.olivevideoeditor.Olive.png
-    icon16.path = $$PREFIX/share/icons/hicolor/16x16/apps
-    icon32.files = $$PWD/packaging/linux/icons/32x32/org.olivevideoeditor.Olive.png
-    icon32.path = $$PREFIX/share/icons/hicolor/32x32/apps
-    icon48.files = $$PWD/packaging/linux/icons/48x48/org.olivevideoeditor.Olive.png
-    icon48.path = $$PREFIX/share/icons/hicolor/48x48/apps
-    icon64.files = $$PWD/packaging/linux/icons/64x64/org.olivevideoeditor.Olive.png
-    icon64.path = $$PREFIX/share/icons/hicolor/64x64/apps
-    icon128.files = $$PWD/packaging/linux/icons/128x128/org.olivevideoeditor.Olive.png
-    icon128.path = $$PREFIX/share/icons/hicolor/128x128/apps
-    icon256.files = $$PWD/packaging/linux/icons/256x256/org.olivevideoeditor.Olive.png
-    icon256.path = $$PREFIX/share/icons/hicolor/256x256/apps
-    icon512.files = $$PWD/packaging/linux/icons/512x512/org.olivevideoeditor.Olive.png
-    icon512.path = $$PREFIX/share/icons/hicolor/512x512/apps
-    icon1024.files = $$PWD/packaging/linux/icons/1024x1024/org.olivevideoeditor.Olive.png
-    icon1024.path = $$PREFIX/share/icons/hicolor/1024x1024/apps
-    INSTALLS += target effects metainfo desktop mime icon16 icon32 icon48 icon64 icon128 icon256 icon512 icon1024
-}
+#-------------------------------------------------
+#
+# Project created by QtCreator 2018-05-11T10:31:59
+#
+#-------------------------------------------------
+
+QT       += core gui multimedia opengl
+
+greaterThan(QT_MAJOR_VERSION, 4): QT += widgets
+
+mac {
+    TARGET = Olive
+}
+!mac {
+    TARGET = olive-editor
+}
+TEMPLATE = app
+
+# The following define makes your compiler emit warnings if you use
+# any feature of Qt which has been marked as deprecated (the exact warnings
+# depend on your compiler). Please consult the documentation of the
+# deprecated API in order to know how to port your code away from it.
+DEFINES += QT_DEPRECATED_WARNINGS
+
+# You can also make your code fail to compile if you use deprecated APIs.
+# In order to do so, uncomment the following line.
+# You can also select to disable deprecated APIs only up to a certain version of Qt.
+#DEFINES += QT_DISABLE_DEPRECATED_BEFORE=0x060000    # disables all the APIs deprecated before Qt 6.0.0
+
+# Tries to get the current Git short hash
+system("which git") {
+    GITHASHVAR = $$system(git --git-dir $$PWD/.git --work-tree $$PWD log -1 --format=%h)
+    DEFINES += GITHASH=\\"\"$$GITHASHVAR\\"\"
+}
+
+SOURCES += \
+        main.cpp \
+        mainwindow.cpp \
+    panels/project.cpp \
+    panels/effectcontrols.cpp \
+    panels/viewer.cpp \
+    panels/timeline.cpp \
+    ui/sourcetable.cpp \
+    dialogs/aboutdialog.cpp \
+    ui/timelinewidget.cpp \
+    project/media.cpp \
+    project/footage.cpp \
+    project/sequence.cpp \
+    project/clip.cpp \
+    playback/playback.cpp \
+    playback/audio.cpp \
+    io/config.cpp \
+    dialogs/newsequencedialog.cpp \
+    ui/viewerwidget.cpp \
+    ui/viewercontainer.cpp \
+    dialogs/exportdialog.cpp \
+    ui/collapsiblewidget.cpp \
+    panels/panels.cpp \
+    playback/cacher.cpp \
+    io/exportthread.cpp \
+    ui/timelineheader.cpp \
+    io/previewgenerator.cpp \
+    ui/labelslider.cpp \
+    dialogs/preferencesdialog.cpp \
+    ui/audiomonitor.cpp \
+    project/undo.cpp \
+    ui/scrollarea.cpp \
+    ui/comboboxex.cpp \
+    ui/colorbutton.cpp \
+    dialogs/replaceclipmediadialog.cpp \
+    ui/fontcombobox.cpp \
+    ui/checkboxex.cpp \
+    ui/keyframeview.cpp \
+    ui/texteditex.cpp \
+    dialogs/demonotice.cpp \
+    project/marker.cpp \
+    dialogs/speeddialog.cpp \
+    dialogs/mediapropertiesdialog.cpp \
+    io/crc32.cpp \
+    project/projectmodel.cpp \
+    io/loadthread.cpp \
+    dialogs/loaddialog.cpp \
+    debug.cpp \
+    io/path.cpp \
+    effects/internal/linearfadetransition.cpp \
+    effects/internal/transformeffect.cpp \
+    effects/internal/solideffect.cpp \
+    effects/internal/texteffect.cpp \
+    effects/internal/timecodeeffect.cpp \
+    effects/internal/audionoiseeffect.cpp \
+    effects/internal/paneffect.cpp \
+    effects/internal/toneeffect.cpp \
+    effects/internal/volumeeffect.cpp \
+    effects/internal/crossdissolvetransition.cpp \
+    effects/internal/shakeeffect.cpp \
+    effects/internal/exponentialfadetransition.cpp \
+    effects/internal/logarithmicfadetransition.cpp \
+    effects/internal/cornerpineffect.cpp \
+    io/math.cpp \
+    io/qpainterwrapper.cpp \
+    project/effect.cpp \
+    project/transition.cpp \
+    project/effectrow.cpp \
+    project/effectfield.cpp \
+    effects/internal/cubetransition.cpp \
+    project/effectgizmo.cpp \
+    io/clipboard.cpp \
+    dialogs/stabilizerdialog.cpp \
+    io/avtogl.cpp \
+    ui/resizablescrollbar.cpp \
+    ui/sourceiconview.cpp \
+    project/sourcescommon.cpp \
+    ui/keyframenavigator.cpp \
+    panels/grapheditor.cpp \
+    ui/graphview.cpp \
+    ui/keyframedrawing.cpp \
+    ui/clickablelabel.cpp \
+    project/keyframe.cpp \
+    ui/rectangleselect.cpp \
+    dialogs/actionsearch.cpp \
+    effects/internal/vsthostwin.cpp \
+    ui/embeddedfilechooser.cpp \
+    effects/internal/fillleftrighteffect.cpp
+
+HEADERS += \
+        mainwindow.h \
+    panels/project.h \
+    panels/effectcontrols.h \
+    panels/viewer.h \
+    panels/timeline.h \
+    ui/sourcetable.h \
+    dialogs/aboutdialog.h \
+    ui/timelinewidget.h \
+    project/media.h \
+    project/footage.h \
+    project/sequence.h \
+    project/clip.h \
+    playback/playback.h \
+    playback/audio.h \
+    io/config.h \
+    dialogs/newsequencedialog.h \
+    ui/viewerwidget.h \
+    ui/viewercontainer.h \
+    dialogs/exportdialog.h \
+    ui/collapsiblewidget.h \
+    panels/panels.h \
+    playback/cacher.h \
+    io/exportthread.h \
+    ui/timelinetools.h \
+    ui/timelineheader.h \
+    io/previewgenerator.h \
+    ui/labelslider.h \
+    dialogs/preferencesdialog.h \
+    ui/audiomonitor.h \
+    project/undo.h \
+    ui/scrollarea.h \
+    ui/comboboxex.h \
+    ui/colorbutton.h \
+    dialogs/replaceclipmediadialog.h \
+    ui/fontcombobox.h \
+    ui/checkboxex.h \
+    ui/keyframeview.h \
+    ui/texteditex.h \
+    dialogs/demonotice.h \
+    project/marker.h \
+    project/selection.h \
+    dialogs/speeddialog.h \
+    dialogs/mediapropertiesdialog.h \
+    io/crc32.h \
+    project/projectmodel.h \
+    io/loadthread.h \
+    dialogs/loaddialog.h \
+    debug.h \
+    io/path.h \
+    effects/internal/transformeffect.h \
+    effects/internal/solideffect.h \
+    effects/internal/texteffect.h \
+    effects/internal/timecodeeffect.h \
+    effects/internal/audionoiseeffect.h \
+    effects/internal/paneffect.h \
+    effects/internal/toneeffect.h \
+    effects/internal/volumeeffect.h \
+    effects/internal/shakeeffect.h \
+    effects/internal/linearfadetransition.h \
+    effects/internal/crossdissolvetransition.h \
+    effects/internal/exponentialfadetransition.h \
+    effects/internal/logarithmicfadetransition.h \
+    effects/internal/cornerpineffect.h \
+    io/math.h \
+    io/qpainterwrapper.h \
+    project/effect.h \
+    project/transition.h \
+    project/effectrow.h \
+    project/effectfield.h \
+    effects/internal/cubetransition.h \
+    project/effectgizmo.h \
+    io/clipboard.h \
+    dialogs/stabilizerdialog.h \
+    io/avtogl.h \
+    ui/resizablescrollbar.h \
+    ui/sourceiconview.h \
+    project/sourcescommon.h \
+    ui/keyframenavigator.h \
+    panels/grapheditor.h \
+    ui/graphview.h \
+    ui/keyframedrawing.h \
+    ui/clickablelabel.h \
+    project/keyframe.h \
+    ui/rectangleselect.h \
+    dialogs/actionsearch.h \
+    effects/internal/vsthostwin.h \
+    ui/embeddedfilechooser.h \
+    effects/internal/fillleftrighteffect.h
+
+FORMS +=
+
+win32 {
+    RC_FILE = packaging/windows/resources.rc
+    LIBS += -lavutil -lavformat -lavcodec -lavfilter -lswscale -lswresample -lopengl32 -luser32
+}
+
+mac {
+    LIBS += -L/usr/local/lib -lavutil -lavformat -lavcodec -lavfilter -lswscale -lswresample
+    ICON = packaging/macos/olive.icns
+    INCLUDEPATH = /usr/local/include
+}
+
+unix:!mac {
+    CONFIG += link_pkgconfig
+    PKGCONFIG += libavutil libavformat libavcodec libavfilter libswscale libswresample
+}
+
+RESOURCES += \
+    icons/icons.qrc
+
+unix:!mac:isEmpty(PREFIX) {
+    PREFIX = /usr/local
+}
+
+unix:!mac:target.path = $$PREFIX/bin
+
+effects.files = $$PWD/effects/*.frag $$PWD/effects/*.xml $$PWD/effects/*.vert
+unix:!mac:effects.path = $$PREFIX/share/olive-editor/effects
+
+unix:!mac {
+    metainfo.files = $$PWD/packaging/linux/org.olivevideoeditor.Olive.appdata.xml
+    metainfo.path = $$PREFIX/share/metainfo
+    desktop.files = $$PWD/packaging/linux/org.olivevideoeditor.Olive.desktop
+    desktop.path = $$PREFIX/share/applications
+    mime.files = $$PWD/packaging/linux/org.olivevideoeditor.Olive.xml
+    mime.path = $$PREFIX/share/mime/packages
+    icon16.files = $$PWD/packaging/linux/icons/16x16/org.olivevideoeditor.Olive.png
+    icon16.path = $$PREFIX/share/icons/hicolor/16x16/apps
+    icon32.files = $$PWD/packaging/linux/icons/32x32/org.olivevideoeditor.Olive.png
+    icon32.path = $$PREFIX/share/icons/hicolor/32x32/apps
+    icon48.files = $$PWD/packaging/linux/icons/48x48/org.olivevideoeditor.Olive.png
+    icon48.path = $$PREFIX/share/icons/hicolor/48x48/apps
+    icon64.files = $$PWD/packaging/linux/icons/64x64/org.olivevideoeditor.Olive.png
+    icon64.path = $$PREFIX/share/icons/hicolor/64x64/apps
+    icon128.files = $$PWD/packaging/linux/icons/128x128/org.olivevideoeditor.Olive.png
+    icon128.path = $$PREFIX/share/icons/hicolor/128x128/apps
+    icon256.files = $$PWD/packaging/linux/icons/256x256/org.olivevideoeditor.Olive.png
+    icon256.path = $$PREFIX/share/icons/hicolor/256x256/apps
+    icon512.files = $$PWD/packaging/linux/icons/512x512/org.olivevideoeditor.Olive.png
+    icon512.path = $$PREFIX/share/icons/hicolor/512x512/apps
+    icon1024.files = $$PWD/packaging/linux/icons/1024x1024/org.olivevideoeditor.Olive.png
+    icon1024.path = $$PREFIX/share/icons/hicolor/1024x1024/apps
+    INSTALLS += target effects metainfo desktop mime icon16 icon32 icon48 icon64 icon128 icon256 icon512 icon1024
+}