--- conflicted
+++ resolved
@@ -38,24 +38,6 @@
 <context>
     <name>Audio</name>
     <message>
-<<<<<<< HEAD
-        <source>Audio</source>
-        <translation type="vanished">Звук</translation>
-    </message>
-    <message>
-        <source>Recording</source>
-        <translation type="vanished">Запись</translation>
-    </message>
-    <message>
-        <location filename="../playback/audio.cpp" line="331"/>
-        <source>%1 Audio</source>
-        <translation type="unfinished"></translation>
-    </message>
-    <message>
-        <location filename="../playback/audio.cpp" line="344"/>
-        <source>Recording %1</source>
-        <translation type="unfinished"></translation>
-=======
         <location filename="../playback/audio.cpp" line="331"/>
         <source>%1 Audio</source>
         <translation type="unfinished"></translation>
@@ -64,7 +46,6 @@
         <location filename="../playback/audio.cpp" line="344"/>
         <source>Recording %1</source>
         <translation>Запись %1</translation>
->>>>>>> f4668e31
     </message>
 </context>
 <context>
@@ -503,14 +484,11 @@
         <translation>Дополнительно</translation>
     </message>
     <message>
-<<<<<<< HEAD
-=======
         <location filename="../dialogs/exportdialog.cpp" line="697"/>
         <source>Audio</source>
         <translation>Звук</translation>
     </message>
     <message>
->>>>>>> f4668e31
         <location filename="../dialogs/exportdialog.cpp" line="706"/>
         <source>Sampling Rate:</source>
         <translation>Частота дискретизации:</translation>
@@ -834,73 +812,6 @@
         <translation>Приветствуем в %1</translation>
     </message>
     <message>
-<<<<<<< HEAD
-        <source>Auto-recovery</source>
-        <translation type="vanished">Автовосстановление</translation>
-    </message>
-    <message>
-        <source>Olive didn&apos;t close properly and an autorecovery file was detected. Would you like to open it?</source>
-        <translation type="vanished">Olive аварийно завершил работу, обнаружен файл автовосстановления. Открыть его?</translation>
-    </message>
-    <message>
-        <source>&amp;Project</source>
-        <translation type="vanished">&amp;Проект</translation>
-    </message>
-    <message>
-        <source>&amp;Sequence</source>
-        <translation type="vanished">П&amp;оследовательность</translation>
-    </message>
-    <message>
-        <source>&amp;Folder</source>
-        <translation type="vanished">П&amp;апка</translation>
-    </message>
-    <message>
-        <source>Set In Point</source>
-        <translation type="vanished">Установить точку входа</translation>
-    </message>
-    <message>
-        <source>Set Out Point</source>
-        <translation type="vanished">Установить точку выхода</translation>
-    </message>
-    <message>
-        <source>Enable/Disable In/Out Point</source>
-        <translation type="vanished">Переключить точку входа/выхода</translation>
-    </message>
-    <message>
-        <source>Reset In Point</source>
-        <translation type="vanished">Сбросить точку входа</translation>
-    </message>
-    <message>
-        <source>Reset Out Point</source>
-        <translation type="vanished">Сбросить точку выхода</translation>
-    </message>
-    <message>
-        <source>Clear In/Out Point</source>
-        <translation type="vanished">Очистить точку входа/выхода</translation>
-    </message>
-    <message>
-        <source>No active sequence</source>
-        <translation type="vanished">Нет активных последовательностей</translation>
-    </message>
-    <message>
-        <source>Please open the sequence you wish to export.</source>
-        <translation type="vanished">Откройте последовательность, которую хотите экспортировать</translation>
-    </message>
-    <message>
-        <source>Save Project As...</source>
-        <translation type="vanished">Сохранить проект как…</translation>
-    </message>
-    <message>
-        <source>Unsaved Project</source>
-        <translation type="vanished">Несохранённый проект</translation>
-    </message>
-    <message>
-        <source>This project has changed since it was last saved. Would you like to save it before closing?</source>
-        <translation type="vanished">Проект был изменён с момента последнего сохранения. Хотите сохранить его перед закрытием?</translation>
-    </message>
-    <message>
-=======
->>>>>>> f4668e31
         <location filename="../mainwindow.cpp" line="362"/>
         <source>&amp;File</source>
         <translation>&amp;Файл</translation>
@@ -966,37 +877,6 @@
         <translation>Вернуть</translation>
     </message>
     <message>
-<<<<<<< HEAD
-        <source>Cu&amp;t</source>
-        <translation type="vanished">В&amp;ырезать</translation>
-    </message>
-    <message>
-        <source>Cop&amp;y</source>
-        <translation type="vanished">С&amp;копировать</translation>
-    </message>
-    <message>
-        <source>&amp;Paste</source>
-        <translation type="vanished">&amp;Вставить</translation>
-    </message>
-    <message>
-        <source>Duplicate</source>
-        <translation type="vanished">Сделать копию</translation>
-    </message>
-    <message>
-        <source>Delete</source>
-        <translation type="vanished">Удалить</translation>
-    </message>
-    <message>
-        <source>Ripple Delete</source>
-        <translation type="vanished">Удалить со сдвигом</translation>
-    </message>
-    <message>
-        <source>Split</source>
-        <translation type="vanished">Разделить</translation>
-    </message>
-    <message>
-=======
->>>>>>> f4668e31
         <location filename="../mainwindow.cpp" line="409"/>
         <source>Select &amp;All</source>
         <translation>Выд&amp;елить всё</translation>
@@ -1007,25 +887,6 @@
         <translation>Снять выделение</translation>
     </message>
     <message>
-<<<<<<< HEAD
-        <source>Add Default Transition</source>
-        <translation type="vanished">Добавить переход по умолчанию</translation>
-    </message>
-    <message>
-        <source>Link/Unlink</source>
-        <translation type="vanished">Связать/Убрать связь</translation>
-    </message>
-    <message>
-        <source>Enable/Disable</source>
-        <translation type="vanished">Включить/Отключить</translation>
-    </message>
-    <message>
-        <source>Nest</source>
-        <translation type="vanished">Вложить</translation>
-    </message>
-    <message>
-=======
->>>>>>> f4668e31
         <location filename="../mainwindow.cpp" line="419"/>
         <source>Ripple to In Point</source>
         <translation>Сдвиг до точки входа</translation>
@@ -1231,21 +1092,6 @@
         <translation>Увеличить скорость</translation>
     </message>
     <message>
-<<<<<<< HEAD
-        <source>Decrease Speed</source>
-        <translation type="vanished">Уменьшить скорость</translation>
-    </message>
-    <message>
-        <source>Pause</source>
-        <translation type="vanished">Пауза</translation>
-    </message>
-    <message>
-        <source>Increase Speed</source>
-        <translation type="vanished">Увеличить скорость</translation>
-    </message>
-    <message>
-=======
->>>>>>> f4668e31
         <location filename="../mainwindow.cpp" line="544"/>
         <source>Loop</source>
         <translation>Петля</translation>
@@ -1460,33 +1306,6 @@
         <source>&lt;untitled&gt;</source>
         <translation>&lt;без названия&gt;</translation>
     </message>
-<<<<<<< HEAD
-    <message>
-        <source>Open Project...</source>
-        <translation type="vanished">Открыть проект…</translation>
-    </message>
-    <message>
-        <source>Missing recent project</source>
-        <translation type="vanished">Отсутствует недавний проект</translation>
-    </message>
-    <message>
-        <source>The project &apos;%1&apos; no longer exists. Would you like to remove it from the recent projects list?</source>
-        <translation type="vanished">Проект &apos;%1&apos; больше не существует. Удалить его из списка недавних?</translation>
-    </message>
-    <message>
-        <source>Invalid aspect ratio</source>
-        <translation type="vanished">Некорректное соотношение сторон</translation>
-    </message>
-    <message>
-        <source>Enter custom aspect ratio</source>
-        <translation type="vanished">Введите другое соотношение сторон</translation>
-    </message>
-    <message>
-        <source>Nested Sequence</source>
-        <translation type="vanished">Вложенная последовательность</translation>
-    </message>
-=======
->>>>>>> f4668e31
 </context>
 <context>
     <name>Marker</name>
@@ -1534,13 +1353,6 @@
         <translation>Частота кадров:</translation>
     </message>
     <message>
-<<<<<<< HEAD
-        <source>%1 fields (%2 frames)</source>
-        <translation type="vanished">полей: %1 (кадров: %2)</translation>
-    </message>
-    <message>
-=======
->>>>>>> f4668e31
         <location filename="../project/media.cpp" line="142"/>
         <source>%1 field(s) (%2 frame(s))</source>
         <translation>полей: %1 (кадров: %2)</translation>
@@ -1607,13 +1419,6 @@
         <translation>Видео %1: %2x%3 %4к/с</translation>
     </message>
     <message>
-<<<<<<< HEAD
-        <source>Audio %1: %2Hz %3 channels</source>
-        <translation type="vanished">Звук %1: %2Гц %3 каналов</translation>
-    </message>
-    <message>
-=======
->>>>>>> f4668e31
         <location filename="../dialogs/mediapropertiesdialog.cpp" line="76"/>
         <source>Audio %1: %2Hz %3</source>
         <translation type="unfinished"></translation>
@@ -1658,137 +1463,77 @@
     <message>
         <location filename="../ui/menuhelper.cpp" line="39"/>
         <source>&amp;Project</source>
-<<<<<<< HEAD
-        <translation type="unfinished">&amp;Проект</translation>
-=======
         <translation>&amp;Проект</translation>
->>>>>>> f4668e31
     </message>
     <message>
         <location filename="../ui/menuhelper.cpp" line="41"/>
         <source>&amp;Sequence</source>
-<<<<<<< HEAD
-        <translation type="unfinished">П&amp;оследовательность</translation>
-=======
         <translation>П&amp;оследовательность</translation>
->>>>>>> f4668e31
     </message>
     <message>
         <location filename="../ui/menuhelper.cpp" line="42"/>
         <source>&amp;Folder</source>
-<<<<<<< HEAD
-        <translation type="unfinished">П&amp;апка</translation>
-=======
         <translation>П&amp;апка</translation>
->>>>>>> f4668e31
     </message>
     <message>
         <location filename="../ui/menuhelper.cpp" line="46"/>
         <source>Set In Point</source>
-<<<<<<< HEAD
-        <translation type="unfinished">Установить точку входа</translation>
-=======
         <translation>Установить точку входа</translation>
->>>>>>> f4668e31
     </message>
     <message>
         <location filename="../ui/menuhelper.cpp" line="47"/>
         <source>Set Out Point</source>
-<<<<<<< HEAD
-        <translation type="unfinished">Установить точку выхода</translation>
-=======
         <translation>Установить точку выхода</translation>
->>>>>>> f4668e31
     </message>
     <message>
         <location filename="../ui/menuhelper.cpp" line="49"/>
         <source>Reset In Point</source>
-<<<<<<< HEAD
-        <translation type="unfinished">Сбросить точку входа</translation>
-=======
         <translation>Сбросить точку входа</translation>
->>>>>>> f4668e31
     </message>
     <message>
         <location filename="../ui/menuhelper.cpp" line="50"/>
         <source>Reset Out Point</source>
-<<<<<<< HEAD
-        <translation type="unfinished">Сбросить точку выхода</translation>
-=======
         <translation>Сбросить точку выхода</translation>
->>>>>>> f4668e31
     </message>
     <message>
         <location filename="../ui/menuhelper.cpp" line="51"/>
         <source>Clear In/Out Point</source>
-<<<<<<< HEAD
-        <translation type="unfinished">Очистить точку входа/выхода</translation>
-=======
         <translation>Очистить точку входа/выхода</translation>
->>>>>>> f4668e31
     </message>
     <message>
         <location filename="../ui/menuhelper.cpp" line="55"/>
         <source>Add Default Transition</source>
-<<<<<<< HEAD
-        <translation type="unfinished">Добавить переход по умолчанию</translation>
-=======
         <translation>Добавить переход по умолчанию</translation>
->>>>>>> f4668e31
     </message>
     <message>
         <location filename="../ui/menuhelper.cpp" line="56"/>
         <source>Link/Unlink</source>
-<<<<<<< HEAD
-        <translation type="unfinished">Связать/Убрать связь</translation>
-=======
         <translation>Связать/Убрать связь</translation>
->>>>>>> f4668e31
     </message>
     <message>
         <location filename="../ui/menuhelper.cpp" line="57"/>
         <source>Enable/Disable</source>
-<<<<<<< HEAD
-        <translation type="unfinished">Включить/Отключить</translation>
-=======
         <translation>Включить/Отключить</translation>
->>>>>>> f4668e31
     </message>
     <message>
         <location filename="../ui/menuhelper.cpp" line="58"/>
         <source>Nest</source>
-<<<<<<< HEAD
-        <translation type="unfinished">Вложить</translation>
-=======
         <translation>Вложить</translation>
->>>>>>> f4668e31
     </message>
     <message>
         <location filename="../ui/menuhelper.cpp" line="62"/>
         <source>Cu&amp;t</source>
-<<<<<<< HEAD
-        <translation type="unfinished">В&amp;ырезать</translation>
-=======
         <translation>В&amp;ырезать</translation>
->>>>>>> f4668e31
     </message>
     <message>
         <location filename="../ui/menuhelper.cpp" line="63"/>
         <source>Cop&amp;y</source>
-<<<<<<< HEAD
-        <translation type="unfinished">С&amp;копировать</translation>
-=======
         <translation>С&amp;копировать</translation>
->>>>>>> f4668e31
     </message>
     <message>
         <location filename="../ui/menuhelper.cpp" line="64"/>
         <source>&amp;Paste</source>
-<<<<<<< HEAD
-        <translation type="unfinished">&amp;Вставить</translation>
-=======
         <translation>&amp;Вставить</translation>
->>>>>>> f4668e31
     </message>
     <message>
         <location filename="../ui/menuhelper.cpp" line="65"/>
@@ -1798,47 +1543,27 @@
     <message>
         <location filename="../ui/menuhelper.cpp" line="66"/>
         <source>Duplicate</source>
-<<<<<<< HEAD
-        <translation type="unfinished"></translation>
-=======
         <translation>Сделать копию</translation>
->>>>>>> f4668e31
     </message>
     <message>
         <location filename="../ui/menuhelper.cpp" line="67"/>
         <source>Delete</source>
-<<<<<<< HEAD
-        <translation type="unfinished">Удалить</translation>
-=======
         <translation>Удалить</translation>
->>>>>>> f4668e31
     </message>
     <message>
         <location filename="../ui/menuhelper.cpp" line="68"/>
         <source>Ripple Delete</source>
-<<<<<<< HEAD
-        <translation type="unfinished">Удалить со сдвигом</translation>
-=======
         <translation>Удалить со сдвигом</translation>
->>>>>>> f4668e31
     </message>
     <message>
         <location filename="../ui/menuhelper.cpp" line="69"/>
         <source>Split</source>
-<<<<<<< HEAD
-        <translation type="unfinished">Разделить</translation>
-=======
         <translation>Разделить</translation>
->>>>>>> f4668e31
     </message>
     <message>
         <location filename="../ui/menuhelper.cpp" line="130"/>
         <source>Invalid aspect ratio</source>
-<<<<<<< HEAD
-        <translation type="unfinished">Некорректное соотношение сторон</translation>
-=======
         <translation>Некорректное соотношение сторон</translation>
->>>>>>> f4668e31
     </message>
     <message>
         <location filename="../ui/menuhelper.cpp" line="130"/>
@@ -1989,119 +1714,67 @@
     <message>
         <location filename="../oliveglobal.cpp" line="59"/>
         <source>Olive Project %1</source>
-<<<<<<< HEAD
-        <translation type="unfinished"></translation>
-=======
         <translation>Проект Olive %1</translation>
->>>>>>> f4668e31
     </message>
     <message>
         <location filename="../oliveglobal.cpp" line="83"/>
         <source>Auto-recovery</source>
-<<<<<<< HEAD
-        <translation type="unfinished">Автовосстановление</translation>
-=======
         <translation>Автовосстановление</translation>
->>>>>>> f4668e31
     </message>
     <message>
         <location filename="../oliveglobal.cpp" line="83"/>
         <source>Olive didn&apos;t close properly and an autorecovery file was detected. Would you like to open it?</source>
-<<<<<<< HEAD
-        <translation type="unfinished">Olive аварийно завершил работу, обнаружен файл автовосстановления. Открыть его?</translation>
-=======
         <translation>Olive аварийно завершил работу, обнаружен файл автовосстановления. Открыть его?</translation>
->>>>>>> f4668e31
     </message>
     <message>
         <location filename="../oliveglobal.cpp" line="132"/>
         <source>Open Project...</source>
-<<<<<<< HEAD
-        <translation type="unfinished">Открыть проект…</translation>
-=======
         <translation>Открыть проект…</translation>
->>>>>>> f4668e31
     </message>
     <message>
         <location filename="../oliveglobal.cpp" line="143"/>
         <source>Missing recent project</source>
-<<<<<<< HEAD
-        <translation type="unfinished">Отсутствует недавний проект</translation>
-=======
         <translation>Отсутствует недавний проект</translation>
->>>>>>> f4668e31
     </message>
     <message>
         <location filename="../oliveglobal.cpp" line="144"/>
         <source>The project &apos;%1&apos; no longer exists. Would you like to remove it from the recent projects list?</source>
-<<<<<<< HEAD
-        <translation type="unfinished">Проект &apos;%1&apos; больше не существует. Удалить его из списка недавних?</translation>
-=======
         <translation>Проект &apos;%1&apos; больше не существует. Удалить его из списка недавних?</translation>
->>>>>>> f4668e31
     </message>
     <message>
         <location filename="../oliveglobal.cpp" line="155"/>
         <source>Save Project As...</source>
-<<<<<<< HEAD
-        <translation type="unfinished">Сохранить проект как…</translation>
-=======
         <translation>Сохранить проект как…</translation>
->>>>>>> f4668e31
     </message>
     <message>
         <location filename="../oliveglobal.cpp" line="180"/>
         <source>Unsaved Project</source>
-<<<<<<< HEAD
-        <translation type="unfinished">Несохранённый проект</translation>
-=======
         <translation>Несохранённый проект</translation>
->>>>>>> f4668e31
     </message>
     <message>
         <location filename="../oliveglobal.cpp" line="181"/>
         <source>This project has changed since it was last saved. Would you like to save it before closing?</source>
-<<<<<<< HEAD
-        <translation type="unfinished">Проект был изменён с момента последнего сохранения. Хотите сохранить его перед закрытием?</translation>
-=======
         <translation>Проект был изменён с момента последнего сохранения. Хотите сохранить его перед закрытием?</translation>
->>>>>>> f4668e31
     </message>
     <message>
         <location filename="../oliveglobal.cpp" line="200"/>
         <source>No active sequence</source>
-<<<<<<< HEAD
-        <translation type="unfinished">Нет активных последовательностей</translation>
-=======
         <translation>Нет активных последовательностей</translation>
->>>>>>> f4668e31
     </message>
     <message>
         <location filename="../oliveglobal.cpp" line="201"/>
         <source>Please open the sequence you wish to export.</source>
-<<<<<<< HEAD
-        <translation type="unfinished">Откройте последовательность, которую хотите экспортировать</translation>
-=======
         <translation>Откройте последовательность, которую хотите экспортировать</translation>
->>>>>>> f4668e31
     </message>
     <message>
         <location filename="../oliveglobal.cpp" line="217"/>
         <source>Missing Project File</source>
-<<<<<<< HEAD
-        <translation type="unfinished"></translation>
-=======
         <translation>Отсутствует проектный файл</translation>
->>>>>>> f4668e31
     </message>
     <message>
         <location filename="../oliveglobal.cpp" line="218"/>
         <source>Specified project &apos;%1&apos; does not exist.</source>
-<<<<<<< HEAD
-        <translation type="unfinished"></translation>
-=======
         <translation>Указанный проект &apos;%1&apos; не существует.</translation>
->>>>>>> f4668e31
     </message>
 </context>
 <context>
@@ -2138,17 +1811,6 @@
         <translation>Файл CSS &apos;%1&apos; не существует.</translation>
     </message>
     <message>
-<<<<<<< HEAD
-        <source>Warning</source>
-        <translation type="vanished">Предупреждение</translation>
-    </message>
-    <message>
-        <source>Some changed settings will require restarting Olive to take effect</source>
-        <translation type="vanished">Некоторые изменения параметров вступят в силу только при следующем запуске Olive</translation>
-    </message>
-    <message>
-=======
->>>>>>> f4668e31
         <location filename="../dialogs/preferencesdialog.cpp" line="310"/>
         <source>Confirm Reset All Shortcuts</source>
         <translation>Подтвердите действие</translation>
@@ -2290,13 +1952,6 @@
         <translation>Поведение</translation>
     </message>
     <message>
-<<<<<<< HEAD
-        <source>Disable Multithreading on Images</source>
-        <translation type="vanished">Отключить многопоточность для изображений</translation>
-    </message>
-    <message>
-=======
->>>>>>> f4668e31
         <location filename="../dialogs/preferencesdialog.cpp" line="571"/>
         <source>Seeking</source>
         <translation>Позиционирование</translation>
@@ -3134,14 +2789,6 @@
         <translation>Вложенная последовательность</translation>
     </message>
     <message>
-<<<<<<< HEAD
-        <location filename="../panels/timeline.cpp" line="414"/>
-        <source>Nested Sequence</source>
-        <translation type="unfinished">Вложенная последовательность</translation>
-    </message>
-    <message>
-=======
->>>>>>> f4668e31
         <location filename="../panels/timeline.cpp" line="1717"/>
         <source>Title...</source>
         <translation>Титры…</translation>
@@ -3303,21 +2950,6 @@
         <translation>Авто&amp;масштабирование</translation>
     </message>
     <message>
-<<<<<<< HEAD
-        <source>Enable/Disable</source>
-        <translation type="obsolete">Включить/Отключить</translation>
-    </message>
-    <message>
-        <source>Link/Unlink</source>
-        <translation type="vanished">Связать/Убрать связь</translation>
-    </message>
-    <message>
-        <source>&amp;Nest</source>
-        <translation type="vanished">Вло&amp;жить</translation>
-    </message>
-    <message>
-=======
->>>>>>> f4668e31
         <location filename="../ui/timelinewidget.cpp" line="174"/>
         <source>&amp;Reveal in Project</source>
         <translation>&amp;Показать в проекте</translation>
@@ -3578,13 +3210,6 @@
 <context>
     <name>Transition</name>
     <message>
-<<<<<<< HEAD
-        <source>Length:</source>
-        <translation type="vanished">Длительность:</translation>
-    </message>
-    <message>
-=======
->>>>>>> f4668e31
         <location filename="../project/transition.cpp" line="48"/>
         <source>Length</source>
         <translation>Длительность</translation>
