﻿#include "project.h"
#include "project/footage.h"

#include "panels/panels.h"
#include "panels/timeline.h"
#include "panels/viewer.h"
#include "playback/playback.h"
#include "project/effect.h"
#include "project/transition.h"
#include "panels/timeline.h"
#include "project/sequence.h"
#include "project/clip.h"
#include "io/previewgenerator.h"
#include "project/undo.h"
#include "mainwindow.h"
#include "io/config.h"
#include "playback/cacher.h"
#include "dialogs/replaceclipmediadialog.h"
#include "panels/effectcontrols.h"
#include "dialogs/newsequencedialog.h"
#include "dialogs/mediapropertiesdialog.h"
#include "dialogs/loaddialog.h"
#include "io/clipboard.h"
#include "project/media.h"
#include "ui/sourcetable.h"
#include "ui/sourceiconview.h"
#include "project/sourcescommon.h"
#include "debug.h"

#include <QApplication>
#include <QFileDialog>
#include <QString>
#include <QVariant>
#include <QCharRef>
#include <QMessageBox>
#include <QDropEvent>
#include <QMimeData>
#include <QPushButton>
#include <QInputDialog>
#include <QSortFilterProxyModel>
#include <QXmlStreamReader>
#include <QXmlStreamWriter>
#include <QSizePolicy>
#include <QVBoxLayout>
#include <QMenu>

extern "C" {
	#include <libavformat/avformat.h>
	#include <libavcodec/avcodec.h>
}

#define MAXIMUM_RECENT_PROJECTS 10

ProjectModel project_model;

QString autorecovery_filename;
QString project_url = "";
QStringList recent_projects;
QString recent_proj_file;

Project::Project(QWidget *parent) :
	QDockWidget(parent)
{
	setSizePolicy(QSizePolicy::Fixed, QSizePolicy::Fixed);

	QWidget* dockWidgetContents = new QWidget();
	QVBoxLayout* verticalLayout = new QVBoxLayout(dockWidgetContents);
	verticalLayout->setContentsMargins(0, 0, 0, 0);
	verticalLayout->setSpacing(0);

	setWidget(dockWidgetContents);

	sources_common = new SourcesCommon(this);

	sorter = new QSortFilterProxyModel(this);
	sorter->setSourceModel(&project_model);

	// optional toolbar
	toolbar_widget = new QWidget();
	toolbar_widget->setVisible(config.show_project_toolbar);
	QHBoxLayout* toolbar = new QHBoxLayout();
	toolbar->setMargin(0);
	toolbar->setSpacing(0);
	toolbar_widget->setLayout(toolbar);

    QPushButton* toolbar_new = new QPushButton(toolbar_widget);
	QIcon icon1;
	icon1.addFile(QStringLiteral(":/icons/add-button.png"), QSize(), QIcon::Normal, QIcon::On);
	icon1.addFile(QStringLiteral(":/icons/add-button-disabled.png"), QSize(), QIcon::Disabled, QIcon::On);
	toolbar_new->setIcon(icon1);
	toolbar_new->setToolTip("New");
	connect(toolbar_new, SIGNAL(clicked(bool)), this, SLOT(make_new_menu()));
	toolbar->addWidget(toolbar_new);

	QPushButton* toolbar_open = new QPushButton(toolbar_widget);
	QIcon icon2;
	icon2.addFile(QStringLiteral(":/icons/open.png"), QSize(), QIcon::Normal, QIcon::On);
	icon2.addFile(QStringLiteral(":/icons/open-disabled.png"), QSize(), QIcon::Disabled, QIcon::On);
	toolbar_open->setIcon(icon2);
	toolbar_open->setToolTip("Open Project");
	connect(toolbar_open, SIGNAL(clicked(bool)), mainWindow, SLOT(open_project()));
	toolbar->addWidget(toolbar_open);

	QPushButton* toolbar_save = new QPushButton(toolbar_widget);
	QIcon icon3;
	icon3.addFile(QStringLiteral(":/icons/save.png"), QSize(), QIcon::Normal, QIcon::On);
	icon3.addFile(QStringLiteral(":/icons/save-disabled.png"), QSize(), QIcon::Disabled, QIcon::On);
	toolbar_save->setIcon(icon3);
	toolbar_save->setToolTip("Save Project");
	connect(toolbar_save, SIGNAL(clicked(bool)), mainWindow, SLOT(save_project()));
	toolbar->addWidget(toolbar_save);

	QPushButton* toolbar_undo = new QPushButton(toolbar_widget);
	QIcon icon4;
	icon4.addFile(QStringLiteral(":/icons/undo.png"), QSize(), QIcon::Normal, QIcon::On);
	icon4.addFile(QStringLiteral(":/icons/undo-disabled.png"), QSize(), QIcon::Disabled, QIcon::On);
	toolbar_undo->setIcon(icon4);
	toolbar_undo->setToolTip("Undo");
	connect(toolbar_undo, SIGNAL(clicked(bool)), mainWindow, SLOT(undo()));
	toolbar->addWidget(toolbar_undo);

	QPushButton* toolbar_redo = new QPushButton(toolbar_widget);
	QIcon icon5;
	icon5.addFile(QStringLiteral(":/icons/redo.png"), QSize(), QIcon::Normal, QIcon::On);
	icon5.addFile(QStringLiteral(":/icons/redo-disabled.png"), QSize(), QIcon::Disabled, QIcon::On);
	toolbar_redo->setIcon(icon5);
	toolbar_redo->setToolTip("Redo");
	connect(toolbar_redo, SIGNAL(clicked(bool)), mainWindow, SLOT(redo()));
	toolbar->addWidget(toolbar_redo);

	toolbar->addStretch();

	QPushButton* toolbar_tree_view = new QPushButton(toolbar_widget);
	QIcon icon6;
	icon6.addFile(QStringLiteral(":/icons/treeview.png"), QSize(), QIcon::Normal, QIcon::On);
	icon6.addFile(QStringLiteral(":/icons/treeview-disabled.png"), QSize(), QIcon::Disabled, QIcon::On);
	toolbar_tree_view->setIcon(icon6);
	toolbar_tree_view->setToolTip("Tree View");
	connect(toolbar_tree_view, SIGNAL(clicked(bool)), this, SLOT(set_tree_view()));
	toolbar->addWidget(toolbar_tree_view);

	QPushButton* toolbar_icon_view = new QPushButton(toolbar_widget);
	QIcon icon7;
	icon7.addFile(QStringLiteral(":/icons/iconview.png"), QSize(), QIcon::Normal, QIcon::On);
	icon7.addFile(QStringLiteral(":/icons/iconview-disabled.png"), QSize(), QIcon::Disabled, QIcon::On);
	toolbar_icon_view->setIcon(icon7);
	toolbar_icon_view->setToolTip("Icon View");
	connect(toolbar_icon_view, SIGNAL(clicked(bool)), this, SLOT(set_icon_view()));
	toolbar->addWidget(toolbar_icon_view);

	verticalLayout->addWidget(toolbar_widget);

	// tree view
	tree_view = new SourceTable(dockWidgetContents);
	tree_view->project_parent = this;
	tree_view->setModel(sorter);
	verticalLayout->addWidget(tree_view);

	// icon view
	icon_view_container = new QWidget();

	QVBoxLayout* icon_view_container_layout = new QVBoxLayout();
	icon_view_container_layout->setMargin(0);
	icon_view_container_layout->setSpacing(0);
	icon_view_container->setLayout(icon_view_container_layout);

	QHBoxLayout* icon_view_controls = new QHBoxLayout();
	icon_view_controls->setMargin(0);
	icon_view_controls->setSpacing(0);

	QIcon directory_up_button;
	directory_up_button.addFile(":/icons/dirup.png", QSize(), QIcon::Normal);
	directory_up_button.addFile(":/icons/dirup-disabled.png", QSize(), QIcon::Disabled);

	directory_up = new QPushButton();
	directory_up->setIcon(directory_up_button);
	directory_up->setEnabled(false);
	icon_view_controls->addWidget(directory_up);

	icon_view_controls->addStretch();

	QSlider* icon_size_slider = new QSlider(Qt::Horizontal);
	icon_size_slider->setMinimum(16);
	icon_size_slider->setMaximum(120);
	icon_view_controls->addWidget(icon_size_slider);
	connect(icon_size_slider, SIGNAL(valueChanged(int)), this, SLOT(set_icon_view_size(int)));

	icon_view_container_layout->addLayout(icon_view_controls);

	icon_view = new SourceIconView(dockWidgetContents);
	icon_view->project_parent = this;
	icon_view->setModel(sorter);
	icon_view->setIconSize(QSize(100, 100));
	icon_view->setViewMode(QListView::IconMode);
	icon_view->setUniformItemSizes(true);
	icon_view_container_layout->addWidget(icon_view);

	icon_size_slider->setValue(icon_view->iconSize().height());

	verticalLayout->addWidget(icon_view_container);

	connect(directory_up, SIGNAL(clicked(bool)), this, SLOT(go_up_dir()));
	connect(icon_view, SIGNAL(changed_root()), this, SLOT(set_up_dir_enabled()));

	//retranslateUi(Project);
	setWindowTitle(tr("Project"));

	update_view_type();
}

Project::~Project() {
	delete sorter;
}

QString Project::get_next_sequence_name(QString start) {
	if (start.isEmpty()) start = tr("Sequence");

	int n = 1;
	bool found = true;
	QString name;
	while (found) {
		found = false;
		name = start + " ";
		if (n < 10) {
			name += "0";
		}
		name += QString::number(n);
		for (int i=0;i<project_model.childCount();i++) {
			if (QString::compare(project_model.child(i)->get_name(), name, Qt::CaseInsensitive) == 0) {
				found = true;
				n++;
				break;
			}
		}
	}
	return name;
}

Sequence* create_sequence_from_media(QVector<Media*>& media_list) {
	Sequence* s = new Sequence();

	s->name = panel_project->get_next_sequence_name();

	// shitty hardcoded default values
	s->width = 1920;
	s->height = 1080;
	s->frame_rate = 29.97;
	s->audio_frequency = 48000;
	s->audio_layout = 3;

	bool got_video_values = false;
	bool got_audio_values = false;
	for (int i=0;i<media_list.size();i++) {
		Media* media = media_list.at(i);
		switch (media->get_type()) {
		case MEDIA_TYPE_FOOTAGE:
		{
			Footage* m = media->to_footage();
			if (m->ready) {
				if (!got_video_values) {
					for (int j=0;j<m->video_tracks.size();j++) {
						const FootageStream& ms = m->video_tracks.at(j);
						s->width = ms.video_width;
						s->height = ms.video_height;
						if (!qFuzzyCompare(ms.video_frame_rate, 0.0)) {
							s->frame_rate = ms.video_frame_rate * m->speed;

							if (ms.video_interlacing != VIDEO_PROGRESSIVE) s->frame_rate *= 2;

							// only break with a decent frame rate, otherwise there may be a better candidate
							got_video_values = true;
							break;
						}
					}
				}
				if (!got_audio_values && m->audio_tracks.size() > 0) {
					const FootageStream& ms = m->audio_tracks.at(0);
					s->audio_frequency = ms.audio_frequency;
					got_audio_values = true;
				}
			}
		}
			break;
		case MEDIA_TYPE_SEQUENCE:
		{
			Sequence* seq = media->to_sequence();
			s->width = seq->width;
			s->height = seq->height;
			s->frame_rate = seq->frame_rate;
			s->audio_frequency = seq->audio_frequency;
			s->audio_layout = seq->audio_layout;

			got_video_values = true;
			got_audio_values = true;
		}
			break;
		}
		if (got_video_values && got_audio_values) break;
	}

	return s;
}

void Project::duplicate_selected() {
	QModelIndexList items = get_current_selected();
	bool duped = false;
	ComboAction* ca = new ComboAction();
	for (int j=0;j<items.size();j++) {
		Media* i = item_to_media(items.at(j));
		if (i->get_type() == MEDIA_TYPE_SEQUENCE) {
			new_sequence(ca, i->to_sequence()->copy(), false, item_to_media(items.at(j).parent()));
			duped = true;
		}
	}
	if (duped) {
		undo_stack.push(ca);
	} else {
		delete ca;
	}
}

void Project::replace_selected_file() {
	QModelIndexList selected_items = get_current_selected();
	if (selected_items.size() == 1) {
		Media* item = item_to_media(selected_items.at(0));
		if (item->get_type() == MEDIA_TYPE_FOOTAGE) {
			replace_media(item, nullptr);
		}
	}
}

void Project::replace_media(Media* item, QString filename) {
	if (filename.isEmpty()) {
		filename = QFileDialog::getOpenFileName(
					this,
					tr("Replace '%1'").arg(item->get_name()),
					"",
					tr("All Files") + " (*)");
	}
	if (!filename.isEmpty()) {
		ReplaceMediaCommand* rmc = new ReplaceMediaCommand(item, filename);
		undo_stack.push(rmc);
	}
}

void Project::replace_clip_media() {
	if (sequence == nullptr) {
		QMessageBox::critical(this,
							  tr("No active sequence"),
							  tr("No sequence is active, please open the sequence you want to replace clips from."),
							  QMessageBox::Ok);
	} else {
		QModelIndexList selected_items = get_current_selected();
		if (selected_items.size() == 1) {
			Media* item = item_to_media(selected_items.at(0));
			if (item->get_type() == MEDIA_TYPE_SEQUENCE && sequence == item->to_sequence()) {
				QMessageBox::critical(this,
									  tr("Active sequence selected"),
									  tr("You cannot insert a sequence into itself, so no clips of this media would be in this sequence."),
									  QMessageBox::Ok);
			} else {
				ReplaceClipMediaDialog dialog(this, item);
				dialog.exec();
			}
		}
	}
}

void Project::open_properties() {
	QModelIndexList selected_items = get_current_selected();
	if (selected_items.size() == 1) {
		Media* item = item_to_media(selected_items.at(0));
		switch (item->get_type()) {
		case MEDIA_TYPE_FOOTAGE:
		{
			MediaPropertiesDialog mpd(this, item);
			mpd.exec();
		}
			break;
		case MEDIA_TYPE_SEQUENCE:
		{
			NewSequenceDialog nsd(this, item);
			nsd.exec();
		}
			break;
		default:
		{
			// fall back to renaming
			QString new_name = QInputDialog::getText(this,
													 tr("Rename '%1'").arg(item->get_name()),
													 tr("Enter new name:"),
													 QLineEdit::Normal,
													 item->get_name());
			if (!new_name.isEmpty()) {
				MediaRename* mr = new MediaRename(item, new_name);
				undo_stack.push(mr);
			}
		}
		}
	}
}

Media* Project::new_sequence(ComboAction *ca, Sequence *s, bool open, Media* parent) {
	if (parent == nullptr) parent = project_model.get_root();
	Media* item = new Media(parent);
	item->set_sequence(s);

	if (ca != nullptr) {
		ca->append(new NewSequenceCommand(item, parent));
		if (open) ca->append(new ChangeSequenceAction(s));
	} else {
		if (parent == project_model.get_root()) {
			project_model.appendChild(parent, item);
		} else {
			parent->appendChild(item);
		}
		if (open) set_sequence(s);
	}
	return item;
}

QString Project::get_file_name_from_path(const QString& path) {
	return path.mid(path.lastIndexOf('/')+1);
}

/*Media* Project::new_item() {
	Media* item = new Media(0);
	//item->setFlags(item->flags() | Qt::ItemIsEditable);
	return item;
}*/

bool Project::is_focused() {
	return tree_view->hasFocus() || icon_view->hasFocus();
}

Media* Project::new_folder(QString name) {
	Media* item = new Media(nullptr);
	item->set_folder();
	item->set_name(name);
	return item;
}

Media *Project::item_to_media(const QModelIndex &index) {
	return static_cast<Media*>(sorter->mapToSource(index).internalPointer());
//	return static_cast<Media*>(index.internalPointer());
}

void Project::get_all_media_from_table(QList<Media*>& items, QList<Media*>& list, int search_type) {
	for (int i=0;i<items.size();i++) {
		Media* item = items.at(i);
		if (item->get_type() == MEDIA_TYPE_FOLDER) {
			QList<Media*> children;
			for (int j=0;j<item->childCount();j++) {
				children.append(item->child(j));
			}
			get_all_media_from_table(children, list, search_type);
		} else if (search_type == item->get_type() || search_type == -1) {
			list.append(item);
		}
	}
}

bool delete_clips_in_clipboard_with_media(ComboAction* ca, Media* m) {
	int delete_count = 0;
	if (clipboard_type == CLIPBOARD_TYPE_CLIP) {
		for (int i=0;i<clipboard.size();i++) {
			Clip* c = static_cast<Clip*>(clipboard.at(i));
			if (c->media == m) {
				ca->append(new RemoveClipsFromClipboard(i-delete_count));
				delete_count++;
			}
		}
	}
	return (delete_count > 0);
}

void Project::delete_selected_media() {
	ComboAction* ca = new ComboAction();
	QModelIndexList selected_items = get_current_selected();
	QList<Media*> items;
	for (int i=0;i<selected_items.size();i++) {
		items.append(item_to_media(selected_items.at(i)));
	}
	bool remove = true;
	bool redraw = false;

	// check if media is in use
	QVector<Media*> parents;
	QList<Media*> sequence_items;
	QList<Media*> all_top_level_items;
	for (int i=0;i<project_model.childCount();i++) {
		all_top_level_items.append(project_model.child(i));
	}
	get_all_media_from_table(all_top_level_items, sequence_items, MEDIA_TYPE_SEQUENCE); // find all sequences in project
	if (sequence_items.size() > 0) {
		QList<Media*> media_items;
		get_all_media_from_table(items, media_items, MEDIA_TYPE_FOOTAGE);
		for (int i=0;i<media_items.size();i++) {
			Media* item = media_items.at(i);
			Footage* media = item->to_footage();
			bool confirm_delete = false;
			for (int j=0;j<sequence_items.size();j++) {
				Sequence* s = sequence_items.at(j)->to_sequence();
				for (int k=0;k<s->clips.size();k++) {
					Clip* c = s->clips.at(k);
					if (c != nullptr && c->media == item) {
						if (!confirm_delete) {
							// we found a reference, so we know we'll need to ask if the user wants to delete it
							QMessageBox confirm(this);
							confirm.setWindowTitle(tr("Delete media in use?"));
							confirm.setText(tr("The media '%1' is currently used in '%2'. Deleting it will remove all instances in the sequence. Are you sure you want to do this?").arg(media->name, s->name));
							QAbstractButton* yes_button = confirm.addButton(QMessageBox::Yes);
							QAbstractButton* skip_button = nullptr;
							if (items.size() > 1) skip_button = confirm.addButton(tr("Skip"), QMessageBox::NoRole);
							QAbstractButton* abort_button = confirm.addButton(QMessageBox::Cancel);
							confirm.exec();
							if (confirm.clickedButton() == yes_button) {
								// remove all clips referencing this media
								confirm_delete = true;
								redraw = true;
							} else if (confirm.clickedButton() == skip_button) {
								// remove media item and any folders containing it from the remove list
								Media* parent = item;
								while (parent != nullptr) {
									parents.append(parent);

									// re-add item's siblings
									for (int m=0;m<parent->childCount();m++) {
										Media* child = parent->child(m);
										bool found = false;
										for (int n=0;n<items.size();n++) {
											if (items.at(n) == child) {
												found = true;
												break;
											}
										}
										if (!found) {
											items.append(child);
										}
									}

									parent = parent->parentItem();
								}

								j = sequence_items.size();
								k = s->clips.size();
							} else if (confirm.clickedButton() == abort_button) {
								// break out of loop
								i = media_items.size();
								j = sequence_items.size();
								k = s->clips.size();

								remove = false;
							}
						}
						if (confirm_delete) {
							ca->append(new DeleteClipAction(s, k));
						}
					}
				}
			}
			if (confirm_delete) {
				delete_clips_in_clipboard_with_media(ca, item);
			}
		}
	}

	// remove
	if (remove) {
		panel_effect_controls->clear_effects(true);
<<<<<<< HEAD
		if (sequence != NULL) sequence->selections.clear();
=======
		if (sequence != nullptr) sequence->selections.clear();
>>>>>>> f3b0a335

		// remove media and parents
		for (int m=0;m<parents.size();m++) {
			for (int l=0;l<items.size();l++) {
				if (items.at(l) == parents.at(m)) {
					items.removeAt(l);
					l--;
				}
			}
		}

		for (int i=0;i<items.size();i++) {
			ca->append(new DeleteMediaCommand(items.at(i)));

			if (items.at(i)->get_type() == MEDIA_TYPE_SEQUENCE) {
				redraw = true;

				Sequence* s = items.at(i)->to_sequence();

				if (s == sequence) {
					ca->append(new ChangeSequenceAction(nullptr));
				}

				if (s == panel_footage_viewer->seq) {
					panel_footage_viewer->set_media(nullptr);
				}
			} else if (items.at(i)->get_type() == MEDIA_TYPE_FOOTAGE) {
				if (panel_footage_viewer->seq != nullptr) {
					for (int j=0;j<panel_footage_viewer->seq->clips.size();j++) {
						Clip* c = panel_footage_viewer->seq->clips.at(j);
						if (c != nullptr && c->media == items.at(i)) {
							panel_footage_viewer->set_media(nullptr);
							break;
						}
					}
				}
			}
		}
		undo_stack.push(ca);

		// redraw clips
		if (redraw) {
			update_ui(true);
		}
	} else {
		delete ca;
	}
}

void Project::start_preview_generator(Media* item, bool replacing) {
	// set up throbber animation
	MediaThrobber* throbber = new MediaThrobber(item);
	throbber->moveToThread(QApplication::instance()->thread());
	item->throbber = throbber;
	QMetaObject::invokeMethod(throbber, "start", Qt::QueuedConnection);

	PreviewGenerator* pg = new PreviewGenerator(item, item->to_footage(), replacing);
	item->to_footage()->preview_gen = pg;
	connect(pg, SIGNAL(set_icon(int, bool)), throbber, SLOT(stop(int, bool)));
	pg->start(QThread::LowPriority);
}

void Project::process_file_list(QStringList& files, bool recursive, Media* replace, Media* parent) {
	bool imported = false;

	QVector<QString> image_sequence_urls;
	QVector<bool> image_sequence_importassequence;
	QStringList image_sequence_formats = config.img_seq_formats.split("|");

	if (!recursive) last_imported_media.clear();

	bool create_undo_action = (!recursive && replace == nullptr);
	ComboAction* ca = nullptr;
	if (create_undo_action) ca = new ComboAction();

	for (int i=0;i<files.size();i++) {
		if (QFileInfo(files.at(i)).isDir()) {
			QString folder_name = get_file_name_from_path(files.at(i));
			Media* folder = new_folder(folder_name);

			QDir directory(files.at(i));
			directory.setFilter(QDir::NoDotAndDotDot | QDir::AllEntries);

			QFileInfoList subdir_files = directory.entryInfoList();
			QStringList subdir_filenames;

			for (int j=0;j<subdir_files.size();j++) {
				subdir_filenames.append(subdir_files.at(j).filePath());
			}

			process_file_list(subdir_filenames, true, nullptr, folder);

			if (create_undo_action) {
				ca->append(new AddMediaCommand(folder, parent));
			} else {
				project_model.appendChild(parent, folder);
			}

			imported = true;
		} else if (!files.at(i).isEmpty()) {
			QString file(files.at(i));
			bool skip = false;

			/* Heuristic to determine whether file is part of an image sequence */

			// check file extension (assume it's not a

			int lastcharindex = file.lastIndexOf(".");
			bool found = true;
			if (lastcharindex != -1 && lastcharindex > file.lastIndexOf('/')) {
				// image_sequence_formats
				found = false;
				QString ext = file.mid(lastcharindex+1);
				for (int j=0;j<image_sequence_formats.size();j++) {
					if (ext == image_sequence_formats.at(j)) {
						found = true;
						break;
					}
				}
			} else {
				lastcharindex = file.length();
			}

			if (lastcharindex == 0) lastcharindex++;

			if (found && file[lastcharindex-1].isDigit()) {
				bool is_img_sequence = false;

				// how many digits are in the filename?
				int digit_count = 0;
				int digit_test = lastcharindex-1;
				while (file[digit_test].isDigit()) {
					digit_count++;
					digit_test--;
				}

				// retrieve number from filename
				digit_test++;
				int file_number = file.mid(digit_test, digit_count).toInt();

				// Check if there are files with the same filename but just different numbers
				if (QFileInfo::exists(QString(file.left(digit_test) + QString("%1").arg(file_number-1, digit_count, 10, QChar('0')) + file.mid(lastcharindex)))
						|| QFileInfo::exists(QString(file.left(digit_test) + QString("%1").arg(file_number+1, digit_count, 10, QChar('0')) + file.mid(lastcharindex)))) {
					is_img_sequence = true;
				}

				if (is_img_sequence) {
					// get the URL that we would pass to FFmpeg to force it to read the image as a sequence
					QString new_filename = file.left(digit_test) + "%" + QString("%1").arg(digit_count, 2, 10, QChar('0')) + "d" + file.mid(lastcharindex);

					// add image sequence url to a vector in case the user imported several files that
					// we're interpreting as a possible sequence
					found = false;
					for (int i=0;i<image_sequence_urls.size();i++) {
						if (image_sequence_urls.at(i) == new_filename) {
							// either SKIP if we're importing as a sequence, or leave it if we aren't
							if (image_sequence_importassequence.at(i)) {
								skip = true;
							}
							found = true;
							break;
						}
					}
					if (!found) {
						image_sequence_urls.append(new_filename);
						if (QMessageBox::question(this,
												  tr("Image sequence detected"),
												  tr("The file '%1' appears to be part of an image sequence. Would you like to import it as such?").arg(file),
												  QMessageBox::Yes | QMessageBox::No,
												  QMessageBox::Yes) == QMessageBox::Yes) {
							file = new_filename;
							image_sequence_importassequence.append(true);
						} else {
							image_sequence_importassequence.append(false);
						}
					}
				}
			}

			if (!skip) {
				Media* item;
				Footage* m;

				if (replace != nullptr) {
					item = replace;
					m = replace->to_footage();
					m->reset();
				} else {
					item = new Media(parent);
					m = new Footage();
				}

				m->using_inout = false;
				m->url = file;
				m->name = get_file_name_from_path(files.at(i));

				item->set_footage(m);

				last_imported_media.append(item);

				if (replace == nullptr) {
					if (create_undo_action) {
						ca->append(new AddMediaCommand(item, parent));
					} else {
						parent->appendChild(item);
//						project_model.appendChild(parent, item);
					}
				}

				imported = true;
			}
		}
	}
	if (create_undo_action) {
		if (imported) {
			undo_stack.push(ca);

			for (int i=0;i<last_imported_media.size();i++) {
				// generate waveform/thumbnail in another thread
				start_preview_generator(last_imported_media.at(i), replace != nullptr);
			}
		} else {
			delete ca;
		}
	}
}

Media* Project::get_selected_folder() {
	// if one item is selected and it's a folder, return it
	QModelIndexList selected_items = get_current_selected();
	if (selected_items.size() == 1) {
		Media* m = item_to_media(selected_items.at(0));
		if (m->get_type() == MEDIA_TYPE_FOLDER) return m;
	}
	return nullptr;
}

bool Project::reveal_media(Media *media, QModelIndex parent) {
	for (int i=0;i<project_model.rowCount(parent);i++) {
		const QModelIndex& item = project_model.index(i, 0, parent);
		Media* m = project_model.getItem(item);

		if (m->get_type() == MEDIA_TYPE_FOLDER) {
			if (reveal_media(media, item)) return true;
		} else if (m == media) {
			// expand all folders leading to this media
			QModelIndex sorted_index = sorter->mapFromSource(item);

			QModelIndex hierarchy = sorted_index.parent();

			if (config.project_view_type == PROJECT_VIEW_TREE) {
				while (hierarchy.isValid()) {
					tree_view->setExpanded(hierarchy, true);
					hierarchy = hierarchy.parent();
				}

				// select item
				tree_view->selectionModel()->select(sorted_index, QItemSelectionModel::Select);
			} else if (config.project_view_type == PROJECT_VIEW_ICON) {
				icon_view->setRootIndex(hierarchy);
				icon_view->selectionModel()->select(sorted_index, QItemSelectionModel::Select);
				set_up_dir_enabled();
			}

			return true;
		}
	}

	return false;
}

void Project::import_dialog() {
	QFileDialog fd(this, tr("Import media..."), "", tr("All Files") + " (*)");
	fd.setFileMode(QFileDialog::ExistingFiles);

	if (fd.exec()) {
		QStringList files = fd.selectedFiles();
		process_file_list(files, false, nullptr, get_selected_folder());
	}
}

void Project::delete_clips_using_selected_media() {
	if (sequence == nullptr) {
		QMessageBox::critical(this,
							  tr("No active sequence"),
							  tr("No sequence is active, please open the sequence you want to delete clips from."),
							  QMessageBox::Ok);
	} else {
		ComboAction* ca = new ComboAction();
		bool deleted = false;
		QModelIndexList items = get_current_selected();
		for (int i=0;i<sequence->clips.size();i++) {
			Clip* c = sequence->clips.at(i);
			if (c != nullptr) {
				for (int j=0;j<items.size();j++) {
					Media* m = item_to_media(items.at(j));
					if (c->media == m) {
						ca->append(new DeleteClipAction(sequence, i));
						deleted = true;
					}
				}
			}
		}
		for (int j=0;j<items.size();j++) {
			Media* m = item_to_media(items.at(j));
			if (delete_clips_in_clipboard_with_media(ca, m)) deleted = true;
		}
		if (deleted) {
			undo_stack.push(ca);
			update_ui(true);
		} else {
			delete ca;
		}
	}
}

void Project::clear() {
	// clear effects cache
	panel_effect_controls->clear_effects(true);

	// delete sequences first because it's important to close all the clips before deleting the media
	QVector<Media*> sequences = list_all_project_sequences();
	for (int i=0;i<sequences.size();i++) {
		delete sequences.at(i)->to_sequence();
		sequences.at(i)->set_sequence(nullptr);
	}

	// delete everything else
	project_model.clear();
}

void Project::new_project() {
	// clear existing project
	set_sequence(nullptr);
	panel_footage_viewer->set_media(nullptr);
	clear();
	mainWindow->setWindowModified(false);
}

void Project::load_project(bool autorecovery) {
	new_project();

	LoadDialog ld(this, autorecovery);
	ld.exec();
}

void Project::save_folder(QXmlStreamWriter& stream, int type, bool set_ids_only, const QModelIndex& parent) {
	for (int i=0;i<project_model.rowCount(parent);i++) {
		const QModelIndex& item = project_model.index(i, 0, parent);
		Media* m = project_model.getItem(item);

		if (type == m->get_type()) {
			if (m->get_type() == MEDIA_TYPE_FOLDER) {
				if (set_ids_only) {
					m->temp_id = folder_id; // saves a temporary ID for matching in the project file
					folder_id++;
				} else {
					// if we're saving folders, save the folder
					stream.writeStartElement("folder");
					stream.writeAttribute("name", m->get_name());
					stream.writeAttribute("id", QString::number(m->temp_id));
					if (!item.parent().isValid()) {
						stream.writeAttribute("parent", "0");
					} else {
						stream.writeAttribute("parent", QString::number(project_model.getItem(item.parent())->temp_id));
					}
					stream.writeEndElement();
				}
				// save_folder(stream, item, type, set_ids_only);
			} else {
				int folder = (m->parentItem() != nullptr) ? m->parentItem()->temp_id : 0;
				if (type == MEDIA_TYPE_FOOTAGE) {
					Footage* f = m->to_footage();
					f->save_id = media_id;
					stream.writeStartElement("footage");
					stream.writeAttribute("id", QString::number(media_id));
					stream.writeAttribute("folder", QString::number(folder));
					stream.writeAttribute("name", f->name);
					stream.writeAttribute("url", proj_dir.relativeFilePath(f->url));
					stream.writeAttribute("duration", QString::number(f->length));
					stream.writeAttribute("using_inout", QString::number(f->using_inout));
					stream.writeAttribute("in", QString::number(f->in));
					stream.writeAttribute("out", QString::number(f->out));
					stream.writeAttribute("speed", QString::number(f->speed));
					for (int j=0;j<f->video_tracks.size();j++) {
						const FootageStream& ms = f->video_tracks.at(j);
						stream.writeStartElement("video");
						stream.writeAttribute("id", QString::number(ms.file_index));
						stream.writeAttribute("width", QString::number(ms.video_width));
						stream.writeAttribute("height", QString::number(ms.video_height));
						stream.writeAttribute("framerate", QString::number(ms.video_frame_rate, 'f', 10));
						stream.writeAttribute("infinite", QString::number(ms.infinite_length));
						stream.writeEndElement();
					}
					for (int j=0;j<f->audio_tracks.size();j++) {
						const FootageStream& ms = f->audio_tracks.at(j);
						stream.writeStartElement("audio");
						stream.writeAttribute("id", QString::number(ms.file_index));
						stream.writeAttribute("channels", QString::number(ms.audio_channels));
						stream.writeAttribute("layout", QString::number(ms.audio_layout));
						stream.writeAttribute("frequency", QString::number(ms.audio_frequency));
						stream.writeEndElement();
					}
					stream.writeEndElement();
					media_id++;
				} else if (type == MEDIA_TYPE_SEQUENCE) {
					Sequence* s = m->to_sequence();
					if (set_ids_only) {
						s->save_id = sequence_id;
						sequence_id++;
					} else {
						stream.writeStartElement("sequence");
						stream.writeAttribute("id", QString::number(s->save_id));
						stream.writeAttribute("folder", QString::number(folder));
						stream.writeAttribute("name", s->name);
						stream.writeAttribute("width", QString::number(s->width));
						stream.writeAttribute("height", QString::number(s->height));
						stream.writeAttribute("framerate", QString::number(s->frame_rate, 'f', 10));
						stream.writeAttribute("afreq", QString::number(s->audio_frequency));
						stream.writeAttribute("alayout", QString::number(s->audio_layout));
						if (s == sequence) {
							stream.writeAttribute("open", "1");
						}
						stream.writeAttribute("workarea", QString::number(s->using_workarea));
						stream.writeAttribute("workareaEnabled", QString::number(s->enable_workarea));
						stream.writeAttribute("workareaIn", QString::number(s->workarea_in));
						stream.writeAttribute("workareaOut", QString::number(s->workarea_out));

						for (int j=0;j<s->transitions.size();j++) {
							Transition* t = s->transitions.at(j);
							if (t != nullptr) {
								stream.writeStartElement("transition");
								stream.writeAttribute("id", QString::number(j));
								stream.writeAttribute("length", QString::number(t->get_true_length()));
								t->save(stream);
								stream.writeEndElement(); // transition
							}
						}

						for (int j=0;j<s->clips.size();j++) {
							Clip* c = s->clips.at(j);
							if (c != nullptr) {
								stream.writeStartElement("clip"); // clip
								stream.writeAttribute("id", QString::number(j));
								stream.writeAttribute("enabled", QString::number(c->enabled));
								stream.writeAttribute("name", c->name);
								stream.writeAttribute("clipin", QString::number(c->clip_in));
								stream.writeAttribute("in", QString::number(c->timeline_in));
								stream.writeAttribute("out", QString::number(c->timeline_out));
								stream.writeAttribute("track", QString::number(c->track));
								stream.writeAttribute("opening", QString::number(c->opening_transition));
								stream.writeAttribute("closing", QString::number(c->closing_transition));

								stream.writeAttribute("r", QString::number(c->color_r));
								stream.writeAttribute("g", QString::number(c->color_g));
								stream.writeAttribute("b", QString::number(c->color_b));

								stream.writeAttribute("autoscale", QString::number(c->autoscale));
								stream.writeAttribute("speed", QString::number(c->speed, 'f', 10));
								stream.writeAttribute("maintainpitch", QString::number(c->maintain_audio_pitch));
								stream.writeAttribute("reverse", QString::number(c->reverse));

								if (c->media != nullptr) {
									stream.writeAttribute("type", QString::number(c->media->get_type()));
									switch (c->media->get_type()) {
									case MEDIA_TYPE_FOOTAGE:
										stream.writeAttribute("media", QString::number(c->media->to_footage()->save_id));
										stream.writeAttribute("stream", QString::number(c->media_stream));
										break;
									case MEDIA_TYPE_SEQUENCE:
										stream.writeAttribute("sequence", QString::number(c->media->to_sequence()->save_id));
										break;
									}
								}

								stream.writeStartElement("linked"); // linked
								for (int k=0;k<c->linked.size();k++) {
									stream.writeStartElement("link"); // link
									stream.writeAttribute("id", QString::number(c->linked.at(k)));
									stream.writeEndElement(); // link
								}
								stream.writeEndElement(); // linked

								for (int k=0;k<c->effects.size();k++) {
									stream.writeStartElement("effect"); // effect
									c->effects.at(k)->save(stream);
									stream.writeEndElement(); // effect
								}

								stream.writeEndElement(); // clip
							}
						}
						for (int j=0;j<s->markers.size();j++) {
							stream.writeStartElement("marker");
							stream.writeAttribute("frame", QString::number(s->markers.at(j).frame));
							stream.writeAttribute("name", s->markers.at(j).name);
							stream.writeEndElement();
						}
						stream.writeEndElement();
					}
				}
			}
		}

		if (m->get_type() == MEDIA_TYPE_FOLDER) {
			save_folder(stream, type, set_ids_only, item);
		}
	}
}

void Project::save_project(bool autorecovery) {
	folder_id = 1;
	media_id = 1;
	sequence_id = 1;

	QFile file(autorecovery ? autorecovery_filename : project_url);
	if (!file.open(QIODevice::WriteOnly/* | QIODevice::Text*/)) {
		qCritical() << "Could not open file";
		return;
	}

	QXmlStreamWriter stream(&file);
	stream.setAutoFormatting(true);
	stream.writeStartDocument(); // doc

	stream.writeStartElement("project"); // project

	stream.writeTextElement("version", QString::number(SAVE_VERSION));

	stream.writeTextElement("url", project_url);
	proj_dir = QFileInfo(project_url).absoluteDir();

	save_folder(stream, MEDIA_TYPE_FOLDER, true);

	stream.writeStartElement("folders"); // folders
	save_folder(stream, MEDIA_TYPE_FOLDER, false);
	stream.writeEndElement(); // folders

	stream.writeStartElement("media"); // media
	save_folder(stream, MEDIA_TYPE_FOOTAGE, false);
	stream.writeEndElement(); // media

	save_folder(stream, MEDIA_TYPE_SEQUENCE, true);

	stream.writeStartElement("sequences"); // sequences
	save_folder(stream, MEDIA_TYPE_SEQUENCE, false);
	stream.writeEndElement();// sequences

	stream.writeEndElement(); // project

	stream.writeEndDocument(); // doc

	file.close();

	if (!autorecovery) {
		add_recent_project(project_url);
		mainWindow->setWindowModified(false);
	}
}

void Project::update_view_type() {
	tree_view->setVisible(config.project_view_type == PROJECT_VIEW_TREE);
	icon_view_container->setVisible(config.project_view_type == PROJECT_VIEW_ICON);

	switch (config.project_view_type) {
	case PROJECT_VIEW_TREE:
		sources_common->view = tree_view;
		break;
	case PROJECT_VIEW_ICON:
		sources_common->view = icon_view;
		break;
	}
}

void Project::set_icon_view() {
	config.project_view_type = PROJECT_VIEW_ICON;
	update_view_type();
}

void Project::set_tree_view() {
	config.project_view_type = PROJECT_VIEW_TREE;
	update_view_type();
}

void Project::save_recent_projects() {
	// save to file
	QFile f(recent_proj_file);
	if (f.open(QFile::WriteOnly | QFile::Truncate | QFile::Text)) {
		QTextStream out(&f);
		for (int i=0;i<recent_projects.size();i++) {
			if (i > 0) {
				out << "\n";
			}
			out << recent_projects.at(i);
		}
		f.close();
	} else {
		qWarning() << "Could not save recent projects";
	}
}

void Project::clear_recent_projects() {
	recent_projects.clear();
	save_recent_projects();
}

void Project::set_icon_view_size(int s) {
	icon_view->setIconSize(QSize(s, s));
}

void Project::set_up_dir_enabled() {
	directory_up->setEnabled(icon_view->rootIndex().isValid());
}

void Project::go_up_dir() {
	icon_view->setRootIndex(icon_view->rootIndex().parent());
	set_up_dir_enabled();
}

void Project::make_new_menu() {
	QMenu new_menu(this);
	mainWindow->make_new_menu(&new_menu);
	new_menu.exec(QCursor::pos());
}

void Project::add_recent_project(QString url) {
	bool found = false;
	for (int i=0;i<recent_projects.size();i++) {
		if (url == recent_projects.at(i)) {
			found = true;
			recent_projects.move(i, 0);
			break;
		}
	}
	if (!found) {
		recent_projects.insert(0, url);
		if (recent_projects.size() > MAXIMUM_RECENT_PROJECTS) {
			recent_projects.removeLast();
		}
	}
	save_recent_projects();
}

void Project::list_all_sequences_worker(QVector<Media*>* list, Media* parent) {
	for (int i=0;i<project_model.childCount(parent);i++) {
		Media* item = project_model.child(i, parent);
		switch (item->get_type()) {
		case MEDIA_TYPE_SEQUENCE:
			list->append(item);
			break;
		case MEDIA_TYPE_FOLDER:
			list_all_sequences_worker(list, item);
			break;
		}
	}
}

QVector<Media*> Project::list_all_project_sequences() {
	QVector<Media*> list;
	list_all_sequences_worker(&list, nullptr);
	return list;
}

QModelIndexList Project::get_current_selected() {
	if (config.project_view_type == PROJECT_VIEW_TREE) {
		return panel_project->tree_view->selectionModel()->selectedRows();
	}
	return panel_project->icon_view->selectionModel()->selectedIndexes();
}

#define THROBBER_LIMIT 20
#define THROBBER_SIZE 50

MediaThrobber::MediaThrobber(Media *i) : pixmap(":/icons/throbber.png"), animation(0), item(i), animator(nullptr) {}

void MediaThrobber::start() {
	// set up throbber
	animation_update();
	animator = new QTimer(this);
	animator->setInterval(20);
	connect(animator, SIGNAL(timeout()), this, SLOT(animation_update()));
	animator->start();
}

void MediaThrobber::animation_update() {
	if (animation == THROBBER_LIMIT) {
		animation = 0;
	}
	project_model.set_icon(item, QIcon(pixmap.copy(THROBBER_SIZE*animation, 0, THROBBER_SIZE, THROBBER_SIZE)));
	animation++;
}

void MediaThrobber::stop(int icon_type, bool replace) {
	if (animator != nullptr) {
		animator->stop();
		delete animator;
	}

	switch (icon_type) {
	case ICON_TYPE_VIDEO: project_model.set_icon(item, QIcon(":/icons/videosource.png")); break;
	case ICON_TYPE_AUDIO: project_model.set_icon(item, QIcon(":/icons/audiosource.png")); break;
	case ICON_TYPE_IMAGE: project_model.set_icon(item, QIcon(":/icons/imagesource.png")); break;
	case ICON_TYPE_ERROR: project_model.set_icon(item, QIcon(":/icons/error.png")); break;
	}

	// refresh all clips
	QVector<Media*> sequences = panel_project->list_all_project_sequences();
	for (int i=0;i<sequences.size();i++) {
		Sequence* s = sequences.at(i)->to_sequence();
		for (int j=0;j<s->clips.size();j++) {
			Clip* c = s->clips.at(j);
			if (c != nullptr) {
				c->refresh();
			}
		}
	}

	// redraw clips
	update_ui(replace);

	panel_project->tree_view->viewport()->update();
	item->throbber = nullptr;
	deleteLater();
}<|MERGE_RESOLUTION|>--- conflicted
+++ resolved
@@ -568,11 +568,7 @@
 	// remove
 	if (remove) {
 		panel_effect_controls->clear_effects(true);
-<<<<<<< HEAD
-		if (sequence != NULL) sequence->selections.clear();
-=======
 		if (sequence != nullptr) sequence->selections.clear();
->>>>>>> f3b0a335
 
 		// remove media and parents
 		for (int m=0;m<parents.size();m++) {
