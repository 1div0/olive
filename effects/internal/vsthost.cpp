/***

    Olive - Non-Linear Video Editor
    Copyright (C) 2019  Olive Team

    This program is free software: you can redistribute it and/or modify
    it under the terms of the GNU General Public License as published by
    the Free Software Foundation, either version 3 of the License, or
    (at your option) any later version.

    This program is distributed in the hope that it will be useful,
    but WITHOUT ANY WARRANTY; without even the implied warranty of
    MERCHANTABILITY or FITNESS FOR A PARTICULAR PURPOSE.  See the
    GNU General Public License for more details.

    You should have received a copy of the GNU General Public License
    along with this program.  If not, see <http://www.gnu.org/licenses/>.

***/

#include "vsthost.h"

// adapted from http://teragonaudio.com/article/How-to-make-your-own-VST-host.html

#include <QPushButton>
#include <QDialog>
#include <QMessageBox>
#include <QFile>
#include <QXmlStreamWriter>
#include <QWindow>

#include "rendering/audio.h"
#include "ui/mainwindow.h"
#include "global/debug.h"

#ifdef __linux__
#include <X11/X.h>
#endif

#define BLOCK_SIZE 512
#define CHANNEL_COUNT 2

struct VSTRect {
  int16_t top;
  int16_t left;
  int16_t bottom;
  int16_t right;
};

#define effGetChunk 23
#define effSetChunk 24

// C callbacks
extern "C" {
// Main host callback
intptr_t hostCallback(AEffect* effect, int32_t opcode, int32_t index, intptr_t value, void* ptr, float opt) {
  Q_UNUSED(value)

  switch(opcode) {
  case audioMasterAutomate:
    effect->setParameter(effect, index, opt);
    break;
  case audioMasterVersion:
    return 2400;
  case audioMasterIdle:
    effect->dispatcher(effect, effEditIdle, 0, 0, nullptr, 0);
    break;
  case audioMasterWantMidi:
    // no midi support, return 0
    break;
  case audioMasterGetSampleRate:
    return current_audio_freq();
  case audioMasterGetBlockSize:
    return BLOCK_SIZE;
  case audioMasterGetCurrentProcessLevel:
    // process level happens to be 0
    break;
  case audioMasterGetProductString:
    strcpy(static_cast<char*>(ptr), "OLIVETEAM");
    break;
  case audioMasterBeginEdit:
    // we don't really care about this
    // but we are aware of it
    break;
  case audioMasterEndEdit: // change made
    olive::MainWindow->setWindowModified(true);
    break;
  default:
    qInfo() << "Plugin requested unhandled opcode" << opcode;
  }
  return 0;
}
}

// Plugin's entry point
typedef AEffect *(*vstPluginFuncPtr)(audioMasterCallback host);
// Plugin's getParameter() method
typedef float (*getParameterFuncPtr)(AEffect *effect, int32_t index);
// Plugin's setParameter() method
typedef void (*setParameterFuncPtr)(AEffect *effect, int32_t index, float value);
// Plugin's processEvents() method
typedef int32_t (*processEventsFuncPtr)(VstEvents *events);
// Plugin's process() method
typedef void (*processFuncPtr)(AEffect *effect, float **inputs, float **outputs, int32_t sampleFrames);

void VSTHost::loadPlugin() {
  QString dll_fn = file_field->GetFileAt(0);

  if (dll_fn.isEmpty()) {
    return;
  }

#if defined(__APPLE__)
  bundle = BundleLoad(dll_fn);

  if (bundle == NULL) {
    QMessageBox::critical(nullptr, tr("Error loading VST plugin"), tr("Failed to create VST reference"));
    return;
  }

  vstPluginFuncPtr mainEntryPoint = NULL;
  mainEntryPoint = (vstPluginFuncPtr)CFBundleGetFunctionPointerForName(bundle, CFSTR("VSTPluginMain"));
  // VST plugins previous to the 2.4 SDK used main_macho for the entry point name
  if(mainEntryPoint == NULL) {
    mainEntryPoint = (vstPluginFuncPtr)CFBundleGetFunctionPointerForName(bundle, CFSTR("main_macho"));
  }
  if(mainEntryPoint == NULL) {
    qCritical() << "Couldn't get a pointer to VST plugin's main()";
    BundleClose(bundle);
    return;
  }

  plugin = mainEntryPoint(hostCallback);
  if(plugin == NULL) {
    qCritical() << "Plugin's main() returns null";
    BundleClose(bundle);
    return;
  }
#else
  modulePtr = LibLoad(dll_fn);
  if(modulePtr == nullptr) {
    QString dll_error;

#ifdef _WIN32
    DWORD dll_err = GetLastError();
    dll_error = QString::number(dll_err);
#elif defined(__linux__) || defined(__HAIKU__)
    dll_error = dlerror();
#endif
    qCritical() << "Failed to load VST plugin" << dll_fn << "-" << dll_error;

    QString msg_err = tr("Failed to load VST plugin \"%1\": %2").arg(dll_fn, dll_error);

#ifdef _WIN32
    if (dll_err == 193) {
#ifdef _WIN64
      msg_err += "\n\n" + tr("NOTE: You can't load 32-bit VST plugins into a 64-bit build of Olive. Please find a 64-bit version of this plugin or switch to a 32-bit build of Olive.");
#elif _WIN32
      msg_err += "\n\n" + tr("NOTE: You can't load 64-bit VST plugins into a 32-bit build of Olive. Please find a 32-bit version of this plugin or switch to a 64-bit build of Olive.");
#endif
    }
#endif

    QMessageBox::critical(nullptr, tr("Error loading VST plugin"), msg_err);

    return;
  }

  vstPluginFuncPtr mainEntryPoint = reinterpret_cast<vstPluginFuncPtr>(LibAddress(modulePtr, "VSTPluginMain"));

  if (mainEntryPoint == nullptr) {
    // if there's no VSTPluginMain(), fallback to main()
    mainEntryPoint = reinterpret_cast<vstPluginFuncPtr>(LibAddress(modulePtr, "main"));
  }

  if (mainEntryPoint == nullptr) {
    QMessageBox::critical(nullptr, tr("Error loading VST plugin"), tr("Failed to locate entry point for dynamic library."));
    LibClose(modulePtr);
  } else {
    // Instantiate the plugin
    plugin = mainEntryPoint(hostCallback);
  }
#endif
}

void VSTHost::freePlugin() {
  if (plugin != nullptr) {
    stopPlugin();
#if defined(__APPLE__)
    CFBundleUnloadExecutable(bundle);
    CFRelease(bundle);
#else
    LibClose(modulePtr);
#endif
    plugin = nullptr;
  }
}

bool VSTHost::configurePluginCallbacks() {
  // Check plugin's magic number
  // If incorrect, then the file either was not loaded properly, is not a
  // real VST plugin, or is otherwise corrupt.
  if(plugin->magic != kEffectMagic) {
    qCritical() << "Plugin's magic number is bad";
    QMessageBox::critical(olive::MainWindow, tr("VST Error"), tr("Plugin's magic number is invalid"));
    return false;
  }

  // Create dispatcher handle
  dispatcher = reinterpret_cast<dispatcherFuncPtr>(plugin->dispatcher);

  // Set up plugin callback functions
  plugin->getParameter = reinterpret_cast<getParameterFuncPtr>(plugin->getParameter);
  plugin->processReplacing = reinterpret_cast<processFuncPtr>(plugin->processReplacing);
  plugin->setParameter = reinterpret_cast<setParameterFuncPtr>(plugin->setParameter);

  return true;
}

void VSTHost::startPlugin() {
  dispatcher(plugin, effOpen, 0, 0, nullptr, 0.0f);

  // Set some default properties
  dispatcher(plugin, effSetSampleRate, 0, 0, nullptr, current_audio_freq());
  dispatcher(plugin, effSetBlockSize, 0, BLOCK_SIZE, nullptr, 0.0f);

  resumePlugin();
}

void VSTHost::stopPlugin() {
  suspendPlugin();

  dispatcher(plugin, effClose, 0, 0, nullptr, 0);
}

void VSTHost::resumePlugin() {
  dispatcher(plugin, effMainsChanged, 0, 1, nullptr, 0.0f);
}

void VSTHost::suspendPlugin() {
  dispatcher(plugin, effMainsChanged, 0, 0, nullptr, 0.0f);
}

bool VSTHost::canPluginDo(char *canDoString) {
  return (dispatcher(plugin, effCanDo, 0, 0, static_cast<void*>(canDoString), 0.0f) > 0);
}

void VSTHost::processAudio(long numFrames) {
  // Always reset the output array before processing.
  for (int i=0;i<CHANNEL_COUNT;i++) {
    memset(outputs[i], 0, BLOCK_SIZE*sizeof(float));
  }

  plugin->processReplacing(plugin, inputs, outputs, numFrames);
}

void VSTHost::CreateDialogIfNull()
{
  if (dialog == nullptr) {
    dialog = new QDialog(olive::MainWindow);
    dialog->setWindowTitle(tr("VST Plugin"));
    dialog->setAttribute(Qt::WA_NativeWindow, true);
    dialog->setWindowFlags(dialog->windowFlags() | Qt::MSWindowsFixedSizeDialogHint);
    connect(dialog, SIGNAL(finished(int)), this, SLOT(uncheck_show_button()));
  }
}

VSTHost::VSTHost(Clip* c, const EffectMeta *em) :
  Effect(c, em),
  plugin(nullptr),
  dialog(nullptr)
{
  plugin = nullptr;

  inputs = new float* [CHANNEL_COUNT];
  outputs = new float* [CHANNEL_COUNT];
  for(int channel = 0; channel < CHANNEL_COUNT; channel++) {
    inputs[channel] = new float[BLOCK_SIZE];
    outputs[channel] = new float[BLOCK_SIZE];
  }

  EffectRow* file_row = new EffectRow(this, tr("Plugin"), true, false);
  file_field = new FileField(file_row, "filename");
  connect(file_field, SIGNAL(Changed()), this, SLOT(change_plugin()));

  EffectRow* interface_row = new EffectRow(this, tr("Interface"), false, false);

  show_interface_btn = new ButtonField(interface_row, tr("Show"));
  show_interface_btn->SetCheckable(true);
  show_interface_btn->SetEnabled(false);
  connect(show_interface_btn, SIGNAL(Toggled(bool)), this, SLOT(show_interface(bool)));
}

VSTHost::~VSTHost() {
  for(int channel = 0; channel < CHANNEL_COUNT; channel++) {
    delete [] inputs[channel];
    delete [] outputs[channel];
  }
  delete [] outputs;
  delete [] inputs;

  freePlugin();
}

void VSTHost::process_audio(double, double, quint8* samples, int nb_bytes, int) {
  if (plugin != nullptr) {
    int interval = BLOCK_SIZE*4;
    for (int i=0;i<nb_bytes;i+=interval) {
      int process_size = qMin(interval, nb_bytes - i);
      int lim = i + process_size;

      // convert to float
      for (int j=i;j<lim;j+=4) {
        qint16 left_sample = qint16(((samples[j+1] & 0xFF) << 8) | (samples[j] & 0xFF));
        qint16 right_sample = qint16(((samples[j+3] & 0xFF) << 8) | (samples[j+2] & 0xFF));

        int index = (j-i)>>2;
        inputs[0][index] = float(left_sample) / float(INT16_MAX);
        inputs[1][index] = float(right_sample) / float(INT16_MAX);
      }

      // send to VST
      processAudio(process_size>>2);

      // convert back to int16
      for (int j=i;j<lim;j+=4) {
        int index = (j-i)>>2;

        qint16 left_sample = qint16(qRound(outputs[0][index] * INT16_MAX));
        qint16 right_sample = qint16(qRound(outputs[1][index] * INT16_MAX));

        samples[j+3] = quint8(right_sample >> 8);
        samples[j+2] = quint8(right_sample);
        samples[j+1] = quint8(left_sample >> 8);
        samples[j] = quint8(left_sample);
      }
    }
  }
}

void VSTHost::custom_load(QXmlStreamReader &stream) {
  if (stream.name() == "plugindata") {
    stream.readNext();
    data_cache = QByteArray::fromBase64(stream.text().toUtf8());
    if (plugin != nullptr) {
      dispatcher(plugin, effSetChunk, 0, int32_t(data_cache.size()), static_cast<void*>(data_cache.data()), 0);
    }
  }
}

void VSTHost::save(QXmlStreamWriter &stream) {
  Effect::save(stream);
  if (plugin != nullptr) {
    char* p = nullptr;
    int32_t length = int32_t(dispatcher(plugin, effGetChunk, 0, 0, &p, 0));
    data_cache = QByteArray(p, length);
  }
  if (data_cache.size() > 0) {
    stream.writeTextElement("plugindata", data_cache.toBase64());
  }
}

void VSTHost::show_interface(bool show) {
  CreateDialogIfNull();
  dialog->setVisible(show);

  if (show) {
#if defined(_WIN32)
    dispatcher(plugin, effEditOpen, 0, 0, reinterpret_cast<HWND>(dialog->windowHandle()->winId()), 0);
#elif defined(__APPLE__)
    dispatcher(plugin, effEditOpen, 0, 0, reinterpret_cast<NSWindow*>(dialog->windowHandle()->winId()), 0);
#elif defined(__linux__) || defined(__HAIKU__)
    dispatcher(plugin, effEditOpen, 0, 0, reinterpret_cast<void*>(dialog->windowHandle()->winId()), 0);
#endif
  } else {
    dispatcher(plugin, effEditClose, 0, 0, nullptr, 0);
  }
}

void VSTHost::uncheck_show_button() {
  show_interface_btn->SetChecked(false);
}

void VSTHost::change_plugin() {
  freePlugin();
  loadPlugin();
  if (plugin != nullptr) {
    if (configurePluginCallbacks()) {
      startPlugin();

      VSTRect* eRect = nullptr;
      plugin->dispatcher(plugin, effEditGetRect, 0, 0, &eRect, 0);

      CreateDialogIfNull();
      dialog->setFixedSize(eRect->right - eRect->left, eRect->bottom - eRect->top);

    } else {
#ifdef __APPLE__
      CFBundleUnloadExecutable(bundle);
      CFRelease(bundle);
#else
      LibClose(modulePtr);
#endif
      plugin = nullptr;
    }
  }
<<<<<<< HEAD
  show_interface_btn->setEnabled(plugin != nullptr);
}

=======
  show_interface_btn->SetEnabled(plugin != nullptr);
}

#endif

>>>>>>> 88f423fa
<|MERGE_RESOLUTION|>--- conflicted
+++ resolved
@@ -1,417 +1,408 @@
-/***
-
-    Olive - Non-Linear Video Editor
-    Copyright (C) 2019  Olive Team
-
-    This program is free software: you can redistribute it and/or modify
-    it under the terms of the GNU General Public License as published by
-    the Free Software Foundation, either version 3 of the License, or
-    (at your option) any later version.
-
-    This program is distributed in the hope that it will be useful,
-    but WITHOUT ANY WARRANTY; without even the implied warranty of
-    MERCHANTABILITY or FITNESS FOR A PARTICULAR PURPOSE.  See the
-    GNU General Public License for more details.
-
-    You should have received a copy of the GNU General Public License
-    along with this program.  If not, see <http://www.gnu.org/licenses/>.
-
-***/
-
-#include "vsthost.h"
-
-// adapted from http://teragonaudio.com/article/How-to-make-your-own-VST-host.html
-
-#include <QPushButton>
-#include <QDialog>
-#include <QMessageBox>
-#include <QFile>
-#include <QXmlStreamWriter>
-#include <QWindow>
-
-#include "rendering/audio.h"
-#include "ui/mainwindow.h"
-#include "global/debug.h"
-
-#ifdef __linux__
-#include <X11/X.h>
-#endif
-
-#define BLOCK_SIZE 512
-#define CHANNEL_COUNT 2
-
-struct VSTRect {
-  int16_t top;
-  int16_t left;
-  int16_t bottom;
-  int16_t right;
-};
-
-#define effGetChunk 23
-#define effSetChunk 24
-
-// C callbacks
-extern "C" {
-// Main host callback
-intptr_t hostCallback(AEffect* effect, int32_t opcode, int32_t index, intptr_t value, void* ptr, float opt) {
-  Q_UNUSED(value)
-
-  switch(opcode) {
-  case audioMasterAutomate:
-    effect->setParameter(effect, index, opt);
-    break;
-  case audioMasterVersion:
-    return 2400;
-  case audioMasterIdle:
-    effect->dispatcher(effect, effEditIdle, 0, 0, nullptr, 0);
-    break;
-  case audioMasterWantMidi:
-    // no midi support, return 0
-    break;
-  case audioMasterGetSampleRate:
-    return current_audio_freq();
-  case audioMasterGetBlockSize:
-    return BLOCK_SIZE;
-  case audioMasterGetCurrentProcessLevel:
-    // process level happens to be 0
-    break;
-  case audioMasterGetProductString:
-    strcpy(static_cast<char*>(ptr), "OLIVETEAM");
-    break;
-  case audioMasterBeginEdit:
-    // we don't really care about this
-    // but we are aware of it
-    break;
-  case audioMasterEndEdit: // change made
-    olive::MainWindow->setWindowModified(true);
-    break;
-  default:
-    qInfo() << "Plugin requested unhandled opcode" << opcode;
-  }
-  return 0;
-}
-}
-
-// Plugin's entry point
-typedef AEffect *(*vstPluginFuncPtr)(audioMasterCallback host);
-// Plugin's getParameter() method
-typedef float (*getParameterFuncPtr)(AEffect *effect, int32_t index);
-// Plugin's setParameter() method
-typedef void (*setParameterFuncPtr)(AEffect *effect, int32_t index, float value);
-// Plugin's processEvents() method
-typedef int32_t (*processEventsFuncPtr)(VstEvents *events);
-// Plugin's process() method
-typedef void (*processFuncPtr)(AEffect *effect, float **inputs, float **outputs, int32_t sampleFrames);
-
-void VSTHost::loadPlugin() {
-  QString dll_fn = file_field->GetFileAt(0);
-
-  if (dll_fn.isEmpty()) {
-    return;
-  }
-
-#if defined(__APPLE__)
-  bundle = BundleLoad(dll_fn);
-
-  if (bundle == NULL) {
-    QMessageBox::critical(nullptr, tr("Error loading VST plugin"), tr("Failed to create VST reference"));
-    return;
-  }
-
-  vstPluginFuncPtr mainEntryPoint = NULL;
-  mainEntryPoint = (vstPluginFuncPtr)CFBundleGetFunctionPointerForName(bundle, CFSTR("VSTPluginMain"));
-  // VST plugins previous to the 2.4 SDK used main_macho for the entry point name
-  if(mainEntryPoint == NULL) {
-    mainEntryPoint = (vstPluginFuncPtr)CFBundleGetFunctionPointerForName(bundle, CFSTR("main_macho"));
-  }
-  if(mainEntryPoint == NULL) {
-    qCritical() << "Couldn't get a pointer to VST plugin's main()";
-    BundleClose(bundle);
-    return;
-  }
-
-  plugin = mainEntryPoint(hostCallback);
-  if(plugin == NULL) {
-    qCritical() << "Plugin's main() returns null";
-    BundleClose(bundle);
-    return;
-  }
-#else
-  modulePtr = LibLoad(dll_fn);
-  if(modulePtr == nullptr) {
-    QString dll_error;
-
-#ifdef _WIN32
-    DWORD dll_err = GetLastError();
-    dll_error = QString::number(dll_err);
-#elif defined(__linux__) || defined(__HAIKU__)
-    dll_error = dlerror();
-#endif
-    qCritical() << "Failed to load VST plugin" << dll_fn << "-" << dll_error;
-
-    QString msg_err = tr("Failed to load VST plugin \"%1\": %2").arg(dll_fn, dll_error);
-
-#ifdef _WIN32
-    if (dll_err == 193) {
-#ifdef _WIN64
-      msg_err += "\n\n" + tr("NOTE: You can't load 32-bit VST plugins into a 64-bit build of Olive. Please find a 64-bit version of this plugin or switch to a 32-bit build of Olive.");
-#elif _WIN32
-      msg_err += "\n\n" + tr("NOTE: You can't load 64-bit VST plugins into a 32-bit build of Olive. Please find a 32-bit version of this plugin or switch to a 64-bit build of Olive.");
-#endif
-    }
-#endif
-
-    QMessageBox::critical(nullptr, tr("Error loading VST plugin"), msg_err);
-
-    return;
-  }
-
-  vstPluginFuncPtr mainEntryPoint = reinterpret_cast<vstPluginFuncPtr>(LibAddress(modulePtr, "VSTPluginMain"));
-
-  if (mainEntryPoint == nullptr) {
-    // if there's no VSTPluginMain(), fallback to main()
-    mainEntryPoint = reinterpret_cast<vstPluginFuncPtr>(LibAddress(modulePtr, "main"));
-  }
-
-  if (mainEntryPoint == nullptr) {
-    QMessageBox::critical(nullptr, tr("Error loading VST plugin"), tr("Failed to locate entry point for dynamic library."));
-    LibClose(modulePtr);
-  } else {
-    // Instantiate the plugin
-    plugin = mainEntryPoint(hostCallback);
-  }
-#endif
-}
-
-void VSTHost::freePlugin() {
-  if (plugin != nullptr) {
-    stopPlugin();
-#if defined(__APPLE__)
-    CFBundleUnloadExecutable(bundle);
-    CFRelease(bundle);
-#else
-    LibClose(modulePtr);
-#endif
-    plugin = nullptr;
-  }
-}
-
-bool VSTHost::configurePluginCallbacks() {
-  // Check plugin's magic number
-  // If incorrect, then the file either was not loaded properly, is not a
-  // real VST plugin, or is otherwise corrupt.
-  if(plugin->magic != kEffectMagic) {
-    qCritical() << "Plugin's magic number is bad";
-    QMessageBox::critical(olive::MainWindow, tr("VST Error"), tr("Plugin's magic number is invalid"));
-    return false;
-  }
-
-  // Create dispatcher handle
-  dispatcher = reinterpret_cast<dispatcherFuncPtr>(plugin->dispatcher);
-
-  // Set up plugin callback functions
-  plugin->getParameter = reinterpret_cast<getParameterFuncPtr>(plugin->getParameter);
-  plugin->processReplacing = reinterpret_cast<processFuncPtr>(plugin->processReplacing);
-  plugin->setParameter = reinterpret_cast<setParameterFuncPtr>(plugin->setParameter);
-
-  return true;
-}
-
-void VSTHost::startPlugin() {
-  dispatcher(plugin, effOpen, 0, 0, nullptr, 0.0f);
-
-  // Set some default properties
-  dispatcher(plugin, effSetSampleRate, 0, 0, nullptr, current_audio_freq());
-  dispatcher(plugin, effSetBlockSize, 0, BLOCK_SIZE, nullptr, 0.0f);
-
-  resumePlugin();
-}
-
-void VSTHost::stopPlugin() {
-  suspendPlugin();
-
-  dispatcher(plugin, effClose, 0, 0, nullptr, 0);
-}
-
-void VSTHost::resumePlugin() {
-  dispatcher(plugin, effMainsChanged, 0, 1, nullptr, 0.0f);
-}
-
-void VSTHost::suspendPlugin() {
-  dispatcher(plugin, effMainsChanged, 0, 0, nullptr, 0.0f);
-}
-
-bool VSTHost::canPluginDo(char *canDoString) {
-  return (dispatcher(plugin, effCanDo, 0, 0, static_cast<void*>(canDoString), 0.0f) > 0);
-}
-
-void VSTHost::processAudio(long numFrames) {
-  // Always reset the output array before processing.
-  for (int i=0;i<CHANNEL_COUNT;i++) {
-    memset(outputs[i], 0, BLOCK_SIZE*sizeof(float));
-  }
-
-  plugin->processReplacing(plugin, inputs, outputs, numFrames);
-}
-
-void VSTHost::CreateDialogIfNull()
-{
-  if (dialog == nullptr) {
-    dialog = new QDialog(olive::MainWindow);
-    dialog->setWindowTitle(tr("VST Plugin"));
-    dialog->setAttribute(Qt::WA_NativeWindow, true);
-    dialog->setWindowFlags(dialog->windowFlags() | Qt::MSWindowsFixedSizeDialogHint);
-    connect(dialog, SIGNAL(finished(int)), this, SLOT(uncheck_show_button()));
-  }
-}
-
-VSTHost::VSTHost(Clip* c, const EffectMeta *em) :
-  Effect(c, em),
-  plugin(nullptr),
-  dialog(nullptr)
-{
-  plugin = nullptr;
-
-  inputs = new float* [CHANNEL_COUNT];
-  outputs = new float* [CHANNEL_COUNT];
-  for(int channel = 0; channel < CHANNEL_COUNT; channel++) {
-    inputs[channel] = new float[BLOCK_SIZE];
-    outputs[channel] = new float[BLOCK_SIZE];
-  }
-
-  EffectRow* file_row = new EffectRow(this, tr("Plugin"), true, false);
-  file_field = new FileField(file_row, "filename");
-  connect(file_field, SIGNAL(Changed()), this, SLOT(change_plugin()));
-
-  EffectRow* interface_row = new EffectRow(this, tr("Interface"), false, false);
-
-  show_interface_btn = new ButtonField(interface_row, tr("Show"));
-  show_interface_btn->SetCheckable(true);
-  show_interface_btn->SetEnabled(false);
-  connect(show_interface_btn, SIGNAL(Toggled(bool)), this, SLOT(show_interface(bool)));
-}
-
-VSTHost::~VSTHost() {
-  for(int channel = 0; channel < CHANNEL_COUNT; channel++) {
-    delete [] inputs[channel];
-    delete [] outputs[channel];
-  }
-  delete [] outputs;
-  delete [] inputs;
-
-  freePlugin();
-}
-
-void VSTHost::process_audio(double, double, quint8* samples, int nb_bytes, int) {
-  if (plugin != nullptr) {
-    int interval = BLOCK_SIZE*4;
-    for (int i=0;i<nb_bytes;i+=interval) {
-      int process_size = qMin(interval, nb_bytes - i);
-      int lim = i + process_size;
-
-      // convert to float
-      for (int j=i;j<lim;j+=4) {
-        qint16 left_sample = qint16(((samples[j+1] & 0xFF) << 8) | (samples[j] & 0xFF));
-        qint16 right_sample = qint16(((samples[j+3] & 0xFF) << 8) | (samples[j+2] & 0xFF));
-
-        int index = (j-i)>>2;
-        inputs[0][index] = float(left_sample) / float(INT16_MAX);
-        inputs[1][index] = float(right_sample) / float(INT16_MAX);
-      }
-
-      // send to VST
-      processAudio(process_size>>2);
-
-      // convert back to int16
-      for (int j=i;j<lim;j+=4) {
-        int index = (j-i)>>2;
-
-        qint16 left_sample = qint16(qRound(outputs[0][index] * INT16_MAX));
-        qint16 right_sample = qint16(qRound(outputs[1][index] * INT16_MAX));
-
-        samples[j+3] = quint8(right_sample >> 8);
-        samples[j+2] = quint8(right_sample);
-        samples[j+1] = quint8(left_sample >> 8);
-        samples[j] = quint8(left_sample);
-      }
-    }
-  }
-}
-
-void VSTHost::custom_load(QXmlStreamReader &stream) {
-  if (stream.name() == "plugindata") {
-    stream.readNext();
-    data_cache = QByteArray::fromBase64(stream.text().toUtf8());
-    if (plugin != nullptr) {
-      dispatcher(plugin, effSetChunk, 0, int32_t(data_cache.size()), static_cast<void*>(data_cache.data()), 0);
-    }
-  }
-}
-
-void VSTHost::save(QXmlStreamWriter &stream) {
-  Effect::save(stream);
-  if (plugin != nullptr) {
-    char* p = nullptr;
-    int32_t length = int32_t(dispatcher(plugin, effGetChunk, 0, 0, &p, 0));
-    data_cache = QByteArray(p, length);
-  }
-  if (data_cache.size() > 0) {
-    stream.writeTextElement("plugindata", data_cache.toBase64());
-  }
-}
-
-void VSTHost::show_interface(bool show) {
-  CreateDialogIfNull();
-  dialog->setVisible(show);
-
-  if (show) {
-#if defined(_WIN32)
-    dispatcher(plugin, effEditOpen, 0, 0, reinterpret_cast<HWND>(dialog->windowHandle()->winId()), 0);
-#elif defined(__APPLE__)
-    dispatcher(plugin, effEditOpen, 0, 0, reinterpret_cast<NSWindow*>(dialog->windowHandle()->winId()), 0);
-#elif defined(__linux__) || defined(__HAIKU__)
-    dispatcher(plugin, effEditOpen, 0, 0, reinterpret_cast<void*>(dialog->windowHandle()->winId()), 0);
-#endif
-  } else {
-    dispatcher(plugin, effEditClose, 0, 0, nullptr, 0);
-  }
-}
-
-void VSTHost::uncheck_show_button() {
-  show_interface_btn->SetChecked(false);
-}
-
-void VSTHost::change_plugin() {
-  freePlugin();
-  loadPlugin();
-  if (plugin != nullptr) {
-    if (configurePluginCallbacks()) {
-      startPlugin();
-
-      VSTRect* eRect = nullptr;
-      plugin->dispatcher(plugin, effEditGetRect, 0, 0, &eRect, 0);
-
-      CreateDialogIfNull();
-      dialog->setFixedSize(eRect->right - eRect->left, eRect->bottom - eRect->top);
-
-    } else {
-#ifdef __APPLE__
-      CFBundleUnloadExecutable(bundle);
-      CFRelease(bundle);
-#else
-      LibClose(modulePtr);
-#endif
-      plugin = nullptr;
-    }
-  }
-<<<<<<< HEAD
-  show_interface_btn->setEnabled(plugin != nullptr);
-}
-
-=======
-  show_interface_btn->SetEnabled(plugin != nullptr);
-}
-
-#endif
-
->>>>>>> 88f423fa
+/***
+
+    Olive - Non-Linear Video Editor
+    Copyright (C) 2019  Olive Team
+
+    This program is free software: you can redistribute it and/or modify
+    it under the terms of the GNU General Public License as published by
+    the Free Software Foundation, either version 3 of the License, or
+    (at your option) any later version.
+
+    This program is distributed in the hope that it will be useful,
+    but WITHOUT ANY WARRANTY; without even the implied warranty of
+    MERCHANTABILITY or FITNESS FOR A PARTICULAR PURPOSE.  See the
+    GNU General Public License for more details.
+
+    You should have received a copy of the GNU General Public License
+    along with this program.  If not, see <http://www.gnu.org/licenses/>.
+
+***/
+
+#include "vsthost.h"
+
+// adapted from http://teragonaudio.com/article/How-to-make-your-own-VST-host.html
+
+#include <QPushButton>
+#include <QDialog>
+#include <QMessageBox>
+#include <QFile>
+#include <QXmlStreamWriter>
+#include <QWindow>
+
+#include "rendering/audio.h"
+#include "ui/mainwindow.h"
+#include "global/debug.h"
+
+#ifdef __linux__
+#include <X11/X.h>
+#endif
+
+#define BLOCK_SIZE 512
+#define CHANNEL_COUNT 2
+
+struct VSTRect {
+  int16_t top;
+  int16_t left;
+  int16_t bottom;
+  int16_t right;
+};
+
+#define effGetChunk 23
+#define effSetChunk 24
+
+// C callbacks
+extern "C" {
+// Main host callback
+intptr_t hostCallback(AEffect* effect, int32_t opcode, int32_t index, intptr_t value, void* ptr, float opt) {
+  Q_UNUSED(value)
+
+  switch(opcode) {
+  case audioMasterAutomate:
+    effect->setParameter(effect, index, opt);
+    break;
+  case audioMasterVersion:
+    return 2400;
+  case audioMasterIdle:
+    effect->dispatcher(effect, effEditIdle, 0, 0, nullptr, 0);
+    break;
+  case audioMasterWantMidi:
+    // no midi support, return 0
+    break;
+  case audioMasterGetSampleRate:
+    return current_audio_freq();
+  case audioMasterGetBlockSize:
+    return BLOCK_SIZE;
+  case audioMasterGetCurrentProcessLevel:
+    // process level happens to be 0
+    break;
+  case audioMasterGetProductString:
+    strcpy(static_cast<char*>(ptr), "OLIVETEAM");
+    break;
+  case audioMasterBeginEdit:
+    // we don't really care about this
+    // but we are aware of it
+    break;
+  case audioMasterEndEdit: // change made
+    olive::MainWindow->setWindowModified(true);
+    break;
+  default:
+    qInfo() << "Plugin requested unhandled opcode" << opcode;
+  }
+  return 0;
+}
+}
+
+// Plugin's entry point
+typedef AEffect *(*vstPluginFuncPtr)(audioMasterCallback host);
+// Plugin's getParameter() method
+typedef float (*getParameterFuncPtr)(AEffect *effect, int32_t index);
+// Plugin's setParameter() method
+typedef void (*setParameterFuncPtr)(AEffect *effect, int32_t index, float value);
+// Plugin's processEvents() method
+typedef int32_t (*processEventsFuncPtr)(VstEvents *events);
+// Plugin's process() method
+typedef void (*processFuncPtr)(AEffect *effect, float **inputs, float **outputs, int32_t sampleFrames);
+
+void VSTHost::loadPlugin() {
+  QString dll_fn = file_field->GetFileAt(0);
+
+  if (dll_fn.isEmpty()) {
+    return;
+  }
+
+#if defined(__APPLE__)
+  bundle = BundleLoad(dll_fn);
+
+  if (bundle == NULL) {
+    QMessageBox::critical(nullptr, tr("Error loading VST plugin"), tr("Failed to create VST reference"));
+    return;
+  }
+
+  vstPluginFuncPtr mainEntryPoint = NULL;
+  mainEntryPoint = (vstPluginFuncPtr)CFBundleGetFunctionPointerForName(bundle, CFSTR("VSTPluginMain"));
+  // VST plugins previous to the 2.4 SDK used main_macho for the entry point name
+  if(mainEntryPoint == NULL) {
+    mainEntryPoint = (vstPluginFuncPtr)CFBundleGetFunctionPointerForName(bundle, CFSTR("main_macho"));
+  }
+  if(mainEntryPoint == NULL) {
+    qCritical() << "Couldn't get a pointer to VST plugin's main()";
+    BundleClose(bundle);
+    return;
+  }
+
+  plugin = mainEntryPoint(hostCallback);
+  if(plugin == NULL) {
+    qCritical() << "Plugin's main() returns null";
+    BundleClose(bundle);
+    return;
+  }
+#else
+  modulePtr = LibLoad(dll_fn);
+  if(modulePtr == nullptr) {
+    QString dll_error;
+
+#ifdef _WIN32
+    DWORD dll_err = GetLastError();
+    dll_error = QString::number(dll_err);
+#elif defined(__linux__) || defined(__HAIKU__)
+    dll_error = dlerror();
+#endif
+    qCritical() << "Failed to load VST plugin" << dll_fn << "-" << dll_error;
+
+    QString msg_err = tr("Failed to load VST plugin \"%1\": %2").arg(dll_fn, dll_error);
+
+#ifdef _WIN32
+    if (dll_err == 193) {
+#ifdef _WIN64
+      msg_err += "\n\n" + tr("NOTE: You can't load 32-bit VST plugins into a 64-bit build of Olive. Please find a 64-bit version of this plugin or switch to a 32-bit build of Olive.");
+#elif _WIN32
+      msg_err += "\n\n" + tr("NOTE: You can't load 64-bit VST plugins into a 32-bit build of Olive. Please find a 32-bit version of this plugin or switch to a 64-bit build of Olive.");
+#endif
+    }
+#endif
+
+    QMessageBox::critical(nullptr, tr("Error loading VST plugin"), msg_err);
+
+    return;
+  }
+
+  vstPluginFuncPtr mainEntryPoint = reinterpret_cast<vstPluginFuncPtr>(LibAddress(modulePtr, "VSTPluginMain"));
+
+  if (mainEntryPoint == nullptr) {
+    // if there's no VSTPluginMain(), fallback to main()
+    mainEntryPoint = reinterpret_cast<vstPluginFuncPtr>(LibAddress(modulePtr, "main"));
+  }
+
+  if (mainEntryPoint == nullptr) {
+    QMessageBox::critical(nullptr, tr("Error loading VST plugin"), tr("Failed to locate entry point for dynamic library."));
+    LibClose(modulePtr);
+  } else {
+    // Instantiate the plugin
+    plugin = mainEntryPoint(hostCallback);
+  }
+#endif
+}
+
+void VSTHost::freePlugin() {
+  if (plugin != nullptr) {
+    stopPlugin();
+#if defined(__APPLE__)
+    CFBundleUnloadExecutable(bundle);
+    CFRelease(bundle);
+#else
+    LibClose(modulePtr);
+#endif
+    plugin = nullptr;
+  }
+}
+
+bool VSTHost::configurePluginCallbacks() {
+  // Check plugin's magic number
+  // If incorrect, then the file either was not loaded properly, is not a
+  // real VST plugin, or is otherwise corrupt.
+  if(plugin->magic != kEffectMagic) {
+    qCritical() << "Plugin's magic number is bad";
+    QMessageBox::critical(olive::MainWindow, tr("VST Error"), tr("Plugin's magic number is invalid"));
+    return false;
+  }
+
+  // Create dispatcher handle
+  dispatcher = reinterpret_cast<dispatcherFuncPtr>(plugin->dispatcher);
+
+  // Set up plugin callback functions
+  plugin->getParameter = reinterpret_cast<getParameterFuncPtr>(plugin->getParameter);
+  plugin->processReplacing = reinterpret_cast<processFuncPtr>(plugin->processReplacing);
+  plugin->setParameter = reinterpret_cast<setParameterFuncPtr>(plugin->setParameter);
+
+  return true;
+}
+
+void VSTHost::startPlugin() {
+  dispatcher(plugin, effOpen, 0, 0, nullptr, 0.0f);
+
+  // Set some default properties
+  dispatcher(plugin, effSetSampleRate, 0, 0, nullptr, current_audio_freq());
+  dispatcher(plugin, effSetBlockSize, 0, BLOCK_SIZE, nullptr, 0.0f);
+
+  resumePlugin();
+}
+
+void VSTHost::stopPlugin() {
+  suspendPlugin();
+
+  dispatcher(plugin, effClose, 0, 0, nullptr, 0);
+}
+
+void VSTHost::resumePlugin() {
+  dispatcher(plugin, effMainsChanged, 0, 1, nullptr, 0.0f);
+}
+
+void VSTHost::suspendPlugin() {
+  dispatcher(plugin, effMainsChanged, 0, 0, nullptr, 0.0f);
+}
+
+bool VSTHost::canPluginDo(char *canDoString) {
+  return (dispatcher(plugin, effCanDo, 0, 0, static_cast<void*>(canDoString), 0.0f) > 0);
+}
+
+void VSTHost::processAudio(long numFrames) {
+  // Always reset the output array before processing.
+  for (int i=0;i<CHANNEL_COUNT;i++) {
+    memset(outputs[i], 0, BLOCK_SIZE*sizeof(float));
+  }
+
+  plugin->processReplacing(plugin, inputs, outputs, numFrames);
+}
+
+void VSTHost::CreateDialogIfNull()
+{
+  if (dialog == nullptr) {
+    dialog = new QDialog(olive::MainWindow);
+    dialog->setWindowTitle(tr("VST Plugin"));
+    dialog->setAttribute(Qt::WA_NativeWindow, true);
+    dialog->setWindowFlags(dialog->windowFlags() | Qt::MSWindowsFixedSizeDialogHint);
+    connect(dialog, SIGNAL(finished(int)), this, SLOT(uncheck_show_button()));
+  }
+}
+
+VSTHost::VSTHost(Clip* c, const EffectMeta *em) :
+  Effect(c, em),
+  plugin(nullptr),
+  dialog(nullptr)
+{
+  plugin = nullptr;
+
+  inputs = new float* [CHANNEL_COUNT];
+  outputs = new float* [CHANNEL_COUNT];
+  for(int channel = 0; channel < CHANNEL_COUNT; channel++) {
+    inputs[channel] = new float[BLOCK_SIZE];
+    outputs[channel] = new float[BLOCK_SIZE];
+  }
+
+  EffectRow* file_row = new EffectRow(this, tr("Plugin"), true, false);
+  file_field = new FileField(file_row, "filename");
+  connect(file_field, SIGNAL(Changed()), this, SLOT(change_plugin()));
+
+  EffectRow* interface_row = new EffectRow(this, tr("Interface"), false, false);
+
+  show_interface_btn = new ButtonField(interface_row, tr("Show"));
+  show_interface_btn->SetCheckable(true);
+  show_interface_btn->SetEnabled(false);
+  connect(show_interface_btn, SIGNAL(Toggled(bool)), this, SLOT(show_interface(bool)));
+}
+
+VSTHost::~VSTHost() {
+  for(int channel = 0; channel < CHANNEL_COUNT; channel++) {
+    delete [] inputs[channel];
+    delete [] outputs[channel];
+  }
+  delete [] outputs;
+  delete [] inputs;
+
+  freePlugin();
+}
+
+void VSTHost::process_audio(double, double, quint8* samples, int nb_bytes, int) {
+  if (plugin != nullptr) {
+    int interval = BLOCK_SIZE*4;
+    for (int i=0;i<nb_bytes;i+=interval) {
+      int process_size = qMin(interval, nb_bytes - i);
+      int lim = i + process_size;
+
+      // convert to float
+      for (int j=i;j<lim;j+=4) {
+        qint16 left_sample = qint16(((samples[j+1] & 0xFF) << 8) | (samples[j] & 0xFF));
+        qint16 right_sample = qint16(((samples[j+3] & 0xFF) << 8) | (samples[j+2] & 0xFF));
+
+        int index = (j-i)>>2;
+        inputs[0][index] = float(left_sample) / float(INT16_MAX);
+        inputs[1][index] = float(right_sample) / float(INT16_MAX);
+      }
+
+      // send to VST
+      processAudio(process_size>>2);
+
+      // convert back to int16
+      for (int j=i;j<lim;j+=4) {
+        int index = (j-i)>>2;
+
+        qint16 left_sample = qint16(qRound(outputs[0][index] * INT16_MAX));
+        qint16 right_sample = qint16(qRound(outputs[1][index] * INT16_MAX));
+
+        samples[j+3] = quint8(right_sample >> 8);
+        samples[j+2] = quint8(right_sample);
+        samples[j+1] = quint8(left_sample >> 8);
+        samples[j] = quint8(left_sample);
+      }
+    }
+  }
+}
+
+void VSTHost::custom_load(QXmlStreamReader &stream) {
+  if (stream.name() == "plugindata") {
+    stream.readNext();
+    data_cache = QByteArray::fromBase64(stream.text().toUtf8());
+    if (plugin != nullptr) {
+      dispatcher(plugin, effSetChunk, 0, int32_t(data_cache.size()), static_cast<void*>(data_cache.data()), 0);
+    }
+  }
+}
+
+void VSTHost::save(QXmlStreamWriter &stream) {
+  Effect::save(stream);
+  if (plugin != nullptr) {
+    char* p = nullptr;
+    int32_t length = int32_t(dispatcher(plugin, effGetChunk, 0, 0, &p, 0));
+    data_cache = QByteArray(p, length);
+  }
+  if (data_cache.size() > 0) {
+    stream.writeTextElement("plugindata", data_cache.toBase64());
+  }
+}
+
+void VSTHost::show_interface(bool show) {
+  CreateDialogIfNull();
+  dialog->setVisible(show);
+
+  if (show) {
+#if defined(_WIN32)
+    dispatcher(plugin, effEditOpen, 0, 0, reinterpret_cast<HWND>(dialog->windowHandle()->winId()), 0);
+#elif defined(__APPLE__)
+    dispatcher(plugin, effEditOpen, 0, 0, reinterpret_cast<NSWindow*>(dialog->windowHandle()->winId()), 0);
+#elif defined(__linux__) || defined(__HAIKU__)
+    dispatcher(plugin, effEditOpen, 0, 0, reinterpret_cast<void*>(dialog->windowHandle()->winId()), 0);
+#endif
+  } else {
+    dispatcher(plugin, effEditClose, 0, 0, nullptr, 0);
+  }
+}
+
+void VSTHost::uncheck_show_button() {
+  show_interface_btn->SetChecked(false);
+}
+
+void VSTHost::change_plugin() {
+  freePlugin();
+  loadPlugin();
+  if (plugin != nullptr) {
+    if (configurePluginCallbacks()) {
+      startPlugin();
+
+      VSTRect* eRect = nullptr;
+      plugin->dispatcher(plugin, effEditGetRect, 0, 0, &eRect, 0);
+
+      CreateDialogIfNull();
+      dialog->setFixedSize(eRect->right - eRect->left, eRect->bottom - eRect->top);
+
+    } else {
+#ifdef __APPLE__
+      CFBundleUnloadExecutable(bundle);
+      CFRelease(bundle);
+#else
+      LibClose(modulePtr);
+#endif
+      plugin = nullptr;
+    }
+  }
+  show_interface_btn->SetEnabled(plugin != nullptr);
+}