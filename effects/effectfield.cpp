--- conflicted
+++ resolved
@@ -1,403 +1,388 @@
-/***
-
-  Olive - Non-Linear Video Editor
-  Copyright (C) 2019  Olive Team
-
-  This program is free software: you can redistribute it and/or modify
-  it under the terms of the GNU General Public License as published by
-  the Free Software Foundation, either version 3 of the License, or
-  (at your option) any later version.
-
-  This program is distributed in the hope that it will be useful,
-  but WITHOUT ANY WARRANTY; without even the implied warranty of
-  MERCHANTABILITY or FITNESS FOR A PARTICULAR PURPOSE.  See the
-  GNU General Public License for more details.
-
-  You should have received a copy of the GNU General Public License
-  along with this program.  If not, see <http://www.gnu.org/licenses/>.
-
-***/
-
-#include "effectfield.h"
-
-#include <QDateTime>
-#include <QtMath>
-
-<<<<<<< HEAD
-#include "ui/labelslider.h"
-#include "ui/colorbutton.h"
-#include "ui/texteditex.h"
-#include "ui/checkboxex.h"
-#include "ui/comboboxex.h"
-#include "ui/embeddedfilechooser.h"
-
-=======
->>>>>>> 1da4a315
-#include "rendering/renderfunctions.h"
-
-#include "global/config.h"
-
-#include "effects/effectrow.h"
-#include "effects/effect.h"
-
-#include "undo/undo.h"
-#include "timeline/clip.h"
-#include "timeline/sequence.h"
-
-#include "global/math.h"
-
-#include "global/debug.h"
-
-EffectField::EffectField(EffectRow* parent, const QString &i, EffectFieldType t) :
-  QObject(parent),
-  type_(t),
-  id_(i),
-  enabled_(true),
-  colspan_(1)
-{
-  // EffectField MUST be created with a parent.
-  Q_ASSERT(parent != nullptr);
-  Q_ASSERT(!i.isEmpty() || t == EFFECT_FIELD_UI);
-
-  // Add this field to the parent row specified
-  parent->AddField(this);
-
-  // Set a very base default value
-  SetValueAt(0, 0);
-
-  // Connect this field to the effect's changed function
-  connect(this, SIGNAL(Changed()), parent->GetParentEffect(), SLOT(FieldChanged()));
-}
-
-EffectRow *EffectField::GetParentRow()
-{
-  return static_cast<EffectRow*>(parent());
-}
-
-int EffectField::GetColumnSpan()
-{
-  return colspan_;
-}
-
-void EffectField::SetColumnSpan(int i)
-{
-  Q_ASSERT(i >= 1);
-  colspan_ = i;
-}
-
-QVariant EffectField::ConvertStringToValue(const QString &s)
-{
-  return s;
-}
-
-QString EffectField::ConvertValueToString(const QVariant &v)
-{
-  return v.toString();
-}
-
-void EffectField::UpdateWidgetValue(QWidget *, double) {}
-
-QVariant EffectField::GetValueAt(double timecode)
-{
-  if (HasKeyframes()) {
-    int before_keyframe;
-    int after_keyframe;
-    double progress;
-    GetKeyframeData(timecode, before_keyframe, after_keyframe, progress);
-
-    const QVariant& before_data = keyframes.at(before_keyframe).data;
-    switch (type_) {
-    case EFFECT_FIELD_DOUBLE:
-    {
-      double value;
-      if (before_keyframe == after_keyframe) {
-        value = keyframes.at(before_keyframe).data.toDouble();
-      } else {
-        const EffectKeyframe& before_key = keyframes.at(before_keyframe);
-        const EffectKeyframe& after_key = keyframes.at(after_keyframe);
-
-        double before_dbl = before_key.data.toDouble();
-        double after_dbl = after_key.data.toDouble();
-
-        if (before_key.type == EFFECT_KEYFRAME_HOLD) {
-
-          // Hold keyframes will always return the previous keyframe with no interpolation
-          value = before_dbl;
-
-        } else if (before_key.type == EFFECT_KEYFRAME_BEZIER || after_key.type == EFFECT_KEYFRAME_BEZIER) {
-
-          // bezier interpolation
-          if (before_key.type == EFFECT_KEYFRAME_BEZIER && after_key.type == EFFECT_KEYFRAME_BEZIER) {
-
-            // cubic bezier
-            double t = cubic_t_from_x(SecondsToFrame(timecode),
-                                      before_key.time,
-                                      before_key.time+GetValidKeyframeHandlePosition(before_keyframe, true),
-                                      after_key.time+GetValidKeyframeHandlePosition(after_keyframe, false),
-                                      after_key.time);
-
-            value = cubic_from_t(before_dbl,
-                                 before_dbl+before_key.post_handle_y,
-                                 after_dbl+after_key.pre_handle_y,
-                                 after_dbl,
-                                 t);
-
-          } else if (after_key.type == EFFECT_KEYFRAME_LINEAR) { // quadratic bezier
-
-            // last keyframe is the bezier one
-            double t = quad_t_from_x(SecondsToFrame(timecode),
-                                     before_key.time,
-                                     before_key.time+GetValidKeyframeHandlePosition(before_keyframe, true),
-                                     after_key.time);
-
-            value = quad_from_t(before_dbl,
-                                before_dbl+before_key.post_handle_y,
-                                after_dbl,
-                                t);
-
-          } else {
-            // this keyframe is the bezier one
-            double t = quad_t_from_x(SecondsToFrame(timecode),
-                                     before_key.time,
-                                     after_key.time+GetValidKeyframeHandlePosition(after_keyframe, false),
-                                     after_key.time);
-
-            value = quad_from_t(before_dbl,
-                                after_dbl+after_key.pre_handle_y,
-                                after_dbl,
-                                t);
-          }
-        } else {
-
-          // Linear interpolation (default)
-          value = double_lerp(before_dbl, after_dbl, progress);
-
-        }
-      }
-      persistent_data_ = value;
-      break;
-    }
-    case EFFECT_FIELD_COLOR:
-    {
-      QColor value;
-      if (before_keyframe == after_keyframe) {
-        value = keyframes.at(before_keyframe).data.value<QColor>();
-      } else {
-        QColor before_data = keyframes.at(before_keyframe).data.value<QColor>();
-        QColor after_data = keyframes.at(after_keyframe).data.value<QColor>();
-        value = QColor(lerp(before_data.red(), after_data.red(), progress),
-                       lerp(before_data.green(), after_data.green(), progress),
-                       lerp(before_data.blue(), after_data.blue(), progress));
-      }
-      persistent_data_ = value;
-      break;
-    }
-    case EFFECT_FIELD_STRING:
-    case EFFECT_FIELD_BOOL:
-    case EFFECT_FIELD_COMBO:
-    case EFFECT_FIELD_FONT:
-    case EFFECT_FIELD_FILE:
-      persistent_data_ = before_data;
-      break;
-    default:
-      break;
-    }
-  }
-
-  return persistent_data_;
-}
-
-void EffectField::SetValueAt(double time, const QVariant &value)
-{
-  if (HasKeyframes()) {
-
-    // Create keyframe here
-
-    // Convert seconds timecode to frame
-    long frame_timecode = SecondsToFrame(time);
-
-    // Check array if a keyframe at this time already exists
-    int keyframe_index = -1;
-    for (int i=0;i<keyframes.size();i++) {
-      if (keyframes.at(i).time == frame_timecode) {
-        keyframe_index = i;
-        break;
-      }
-    }
-
-    // If keyframe doesn't exist, make it
-    if (keyframe_index == -1) {
-      EffectKeyframe key;
-      key.time = frame_timecode;
-      key.data = value;
-      key.type = (keyframes.isEmpty()) ? EFFECT_KEYFRAME_LINEAR : keyframes.last().type;
-      keyframes.append(key);
-    } else {
-      EffectKeyframe& key = keyframes[keyframe_index];
-      key.data = value;
-    }
-
-  } else {
-
-    persistent_data_ = value;
-
-  }
-
-  emit Changed();
-}
-
-double EffectField::Now()
-{
-  Clip* c = GetParentRow()->GetParentEffect()->parent_clip;
-  return playhead_to_clip_seconds(c, c->sequence->playhead);
-}
-
-long EffectField::NowInFrames()
-{
-  Clip* c = GetParentRow()->GetParentEffect()->parent_clip;
-  return playhead_to_clip_frame(c, c->sequence->playhead);
-}
-
-void EffectField::PrepareDataForKeyframing(bool enabled, ComboAction *ca)
-{
-  if (enabled) {
-
-    // Create keyframe from perpetual data
-    EffectKeyframe key;
-
-    key.time = NowInFrames();
-    key.data = persistent_data_;
-    key.type = EFFECT_KEYFRAME_LINEAR;
-
-    keyframes.append(key);
-
-    ca->append(new KeyframeAdd(this, keyframes.size()-1));
-
-  } else {
-
-    // Convert keyframes to one "perpetual" keyframe
-
-    // Set first keyframe to whatever the data is now
-    ca->append(new SetQVariant(&persistent_data_, persistent_data_, GetValueAt(Now())));
-
-    // Delete all keyframes
-    for (int i=0;i<keyframes.size();i++) {
-      ca->append(new KeyframeDelete(this, 0));
-    }
-
-  }
-}
-
-const EffectField::EffectFieldType &EffectField::type()
-{
-  return type_;
-}
-
-const QString &EffectField::id()
-{
-  return id_;
-}
-
-double EffectField::GetValidKeyframeHandlePosition(int key, bool post) {
-  int comp_key = -1;
-
-  // find keyframe before or after this one
-  for (int i=0;i<keyframes.size();i++) {
-    if (i != key
-        && ((keyframes.at(i).time > keyframes.at(key).time) == post)
-        && (comp_key == -1
-          || ((keyframes.at(i).time < keyframes.at(comp_key).time) == post))) {
-      // compare with next keyframe for post or previous frame for pre
-      comp_key = i;
-    }
-  }
-
-  double adjusted_key = post ? keyframes.at(key).post_handle_x : keyframes.at(key).pre_handle_x;
-
-  // if this is the earliest/latest keyframe, no validation is required
-  if (comp_key == -1) {
-    return adjusted_key;
-  }
-
-  double comp = keyframes.at(comp_key).time - keyframes.at(key).time;
-
-  // if comp keyframe is bezier, validate with its accompanying handle
-  if (keyframes.at(comp_key).type == EFFECT_KEYFRAME_BEZIER) {
-    double relative_comp_handle = comp + (post ? keyframes.at(comp_key).pre_handle_x : keyframes.at(comp_key).post_handle_x);
-    // return an average
-    if ((post && keyframes.at(key).post_handle_x > relative_comp_handle)
-        || (!post && keyframes.at(key).pre_handle_x < relative_comp_handle)) {
-      adjusted_key = (adjusted_key + relative_comp_handle)*0.5;
-    }
-  }
-
-  // don't let handle go beyond the compare keyframe's time
-  if (post == (adjusted_key > comp)) {
-    return comp;
-  }
-
-  if (post == (adjusted_key < 0)) {
-    return 0;
-  }
-
-  // original value is valid
-  return adjusted_key;
-}
-
-double EffectField::FrameToSeconds(long frame) {
-  return (double(frame) / GetParentRow()->GetParentEffect()->parent_clip->sequence->frame_rate);
-}
-
-long EffectField::SecondsToFrame(double seconds) {
-  return qRound(seconds * GetParentRow()->GetParentEffect()->parent_clip->sequence->frame_rate);
-}
-
-void EffectField::GetKeyframeData(double timecode, int &before, int &after, double &progress) {
-  int before_keyframe_index = -1;
-  int after_keyframe_index = -1;
-  long before_keyframe_time = LONG_MIN;
-  long after_keyframe_time = LONG_MAX;
-  long frame = SecondsToFrame(timecode);
-
-  for (int i=0;i<keyframes.size();i++) {
-    long eval_keyframe_time = keyframes.at(i).time;
-    if (eval_keyframe_time == frame) {
-      before = i;
-      after = i;
-      return;
-    } else if (eval_keyframe_time < frame && eval_keyframe_time > before_keyframe_time) {
-      before_keyframe_index = i;
-      before_keyframe_time = eval_keyframe_time;
-    } else if (eval_keyframe_time > frame && eval_keyframe_time < after_keyframe_time) {
-      after_keyframe_index = i;
-      after_keyframe_time = eval_keyframe_time;
-    }
-  }
-
-  if ((type_ == EFFECT_FIELD_DOUBLE || type_ == EFFECT_FIELD_COLOR)
-      && (before_keyframe_index > -1 && after_keyframe_index > -1)) {
-    // interpolate
-    before = before_keyframe_index;
-    after = after_keyframe_index;
-    progress = (timecode-FrameToSeconds(before_keyframe_time))/(FrameToSeconds(after_keyframe_time)-FrameToSeconds(before_keyframe_time));
-  } else if (before_keyframe_index > -1) {
-    before = before_keyframe_index;
-    after = before_keyframe_index;
-  } else {
-    before = after_keyframe_index;
-    after = after_keyframe_index;
-  }
-}
-
-bool EffectField::HasKeyframes() {
-  return (GetParentRow()->IsKeyframing() && !keyframes.isEmpty());
-}
-
-bool EffectField::IsEnabled() {
-  return enabled_;
-}
-
-void EffectField::SetEnabled(bool e) {
-  enabled_ = e;
-  emit EnabledChanged(enabled_);
-}
+/***
+
+  Olive - Non-Linear Video Editor
+  Copyright (C) 2019  Olive Team
+
+  This program is free software: you can redistribute it and/or modify
+  it under the terms of the GNU General Public License as published by
+  the Free Software Foundation, either version 3 of the License, or
+  (at your option) any later version.
+
+  This program is distributed in the hope that it will be useful,
+  but WITHOUT ANY WARRANTY; without even the implied warranty of
+  MERCHANTABILITY or FITNESS FOR A PARTICULAR PURPOSE.  See the
+  GNU General Public License for more details.
+
+  You should have received a copy of the GNU General Public License
+  along with this program.  If not, see <http://www.gnu.org/licenses/>.
+
+***/
+
+#include "effectfield.h"
+
+#include <QDateTime>
+#include <QtMath>
+
+#include "rendering/renderfunctions.h"
+#include "global/config.h"
+#include "effects/effectrow.h"
+#include "effects/effect.h"
+#include "undo/undo.h"
+#include "timeline/clip.h"
+#include "timeline/sequence.h"
+#include "global/math.h"
+#include "global/debug.h"
+
+EffectField::EffectField(EffectRow* parent, const QString &i, EffectFieldType t) :
+  QObject(parent),
+  type_(t),
+  id_(i),
+  enabled_(true),
+  colspan_(1)
+{
+  // EffectField MUST be created with a parent.
+  Q_ASSERT(parent != nullptr);
+  Q_ASSERT(!i.isEmpty() || t == EFFECT_FIELD_UI);
+
+  // Add this field to the parent row specified
+  parent->AddField(this);
+
+  // Set a very base default value
+  SetValueAt(0, 0);
+
+  // Connect this field to the effect's changed function
+  connect(this, SIGNAL(Changed()), parent->GetParentEffect(), SLOT(FieldChanged()));
+}
+
+EffectRow *EffectField::GetParentRow()
+{
+  return static_cast<EffectRow*>(parent());
+}
+
+int EffectField::GetColumnSpan()
+{
+  return colspan_;
+}
+
+void EffectField::SetColumnSpan(int i)
+{
+  Q_ASSERT(i >= 1);
+  colspan_ = i;
+}
+
+QVariant EffectField::ConvertStringToValue(const QString &s)
+{
+  return s;
+}
+
+QString EffectField::ConvertValueToString(const QVariant &v)
+{
+  return v.toString();
+}
+
+void EffectField::UpdateWidgetValue(QWidget *, double) {}
+
+QVariant EffectField::GetValueAt(double timecode)
+{
+  if (HasKeyframes()) {
+    int before_keyframe;
+    int after_keyframe;
+    double progress;
+    GetKeyframeData(timecode, before_keyframe, after_keyframe, progress);
+
+    const QVariant& before_data = keyframes.at(before_keyframe).data;
+    switch (type_) {
+    case EFFECT_FIELD_DOUBLE:
+    {
+      double value;
+      if (before_keyframe == after_keyframe) {
+        value = keyframes.at(before_keyframe).data.toDouble();
+      } else {
+        const EffectKeyframe& before_key = keyframes.at(before_keyframe);
+        const EffectKeyframe& after_key = keyframes.at(after_keyframe);
+
+        double before_dbl = before_key.data.toDouble();
+        double after_dbl = after_key.data.toDouble();
+
+        if (before_key.type == EFFECT_KEYFRAME_HOLD) {
+
+          // Hold keyframes will always return the previous keyframe with no interpolation
+          value = before_dbl;
+
+        } else if (before_key.type == EFFECT_KEYFRAME_BEZIER || after_key.type == EFFECT_KEYFRAME_BEZIER) {
+
+          // bezier interpolation
+          if (before_key.type == EFFECT_KEYFRAME_BEZIER && after_key.type == EFFECT_KEYFRAME_BEZIER) {
+
+            // cubic bezier
+            double t = cubic_t_from_x(SecondsToFrame(timecode),
+                                      before_key.time,
+                                      before_key.time+GetValidKeyframeHandlePosition(before_keyframe, true),
+                                      after_key.time+GetValidKeyframeHandlePosition(after_keyframe, false),
+                                      after_key.time);
+
+            value = cubic_from_t(before_dbl,
+                                 before_dbl+before_key.post_handle_y,
+                                 after_dbl+after_key.pre_handle_y,
+                                 after_dbl,
+                                 t);
+
+          } else if (after_key.type == EFFECT_KEYFRAME_LINEAR) { // quadratic bezier
+
+            // last keyframe is the bezier one
+            double t = quad_t_from_x(SecondsToFrame(timecode),
+                                     before_key.time,
+                                     before_key.time+GetValidKeyframeHandlePosition(before_keyframe, true),
+                                     after_key.time);
+
+            value = quad_from_t(before_dbl,
+                                before_dbl+before_key.post_handle_y,
+                                after_dbl,
+                                t);
+
+          } else {
+            // this keyframe is the bezier one
+            double t = quad_t_from_x(SecondsToFrame(timecode),
+                                     before_key.time,
+                                     after_key.time+GetValidKeyframeHandlePosition(after_keyframe, false),
+                                     after_key.time);
+
+            value = quad_from_t(before_dbl,
+                                after_dbl+after_key.pre_handle_y,
+                                after_dbl,
+                                t);
+          }
+        } else {
+
+          // Linear interpolation (default)
+          value = double_lerp(before_dbl, after_dbl, progress);
+
+        }
+      }
+      persistent_data_ = value;
+      break;
+    }
+    case EFFECT_FIELD_COLOR:
+    {
+      QColor value;
+      if (before_keyframe == after_keyframe) {
+        value = keyframes.at(before_keyframe).data.value<QColor>();
+      } else {
+        QColor before_data = keyframes.at(before_keyframe).data.value<QColor>();
+        QColor after_data = keyframes.at(after_keyframe).data.value<QColor>();
+        value = QColor(lerp(before_data.red(), after_data.red(), progress),
+                       lerp(before_data.green(), after_data.green(), progress),
+                       lerp(before_data.blue(), after_data.blue(), progress));
+      }
+      persistent_data_ = value;
+      break;
+    }
+    case EFFECT_FIELD_STRING:
+    case EFFECT_FIELD_BOOL:
+    case EFFECT_FIELD_COMBO:
+    case EFFECT_FIELD_FONT:
+    case EFFECT_FIELD_FILE:
+      persistent_data_ = before_data;
+      break;
+    default:
+      break;
+    }
+  }
+
+  return persistent_data_;
+}
+
+void EffectField::SetValueAt(double time, const QVariant &value)
+{
+  if (HasKeyframes()) {
+
+    // Create keyframe here
+
+    // Convert seconds timecode to frame
+    long frame_timecode = SecondsToFrame(time);
+
+    // Check array if a keyframe at this time already exists
+    int keyframe_index = -1;
+    for (int i=0;i<keyframes.size();i++) {
+      if (keyframes.at(i).time == frame_timecode) {
+        keyframe_index = i;
+        break;
+      }
+    }
+
+    // If keyframe doesn't exist, make it
+    if (keyframe_index == -1) {
+      EffectKeyframe key;
+      key.time = frame_timecode;
+      key.data = value;
+      key.type = (keyframes.isEmpty()) ? EFFECT_KEYFRAME_LINEAR : keyframes.last().type;
+      keyframes.append(key);
+    } else {
+      EffectKeyframe& key = keyframes[keyframe_index];
+      key.data = value;
+    }
+
+  } else {
+
+    persistent_data_ = value;
+
+  }
+
+  emit Changed();
+}
+
+double EffectField::Now()
+{
+  Clip* c = GetParentRow()->GetParentEffect()->parent_clip;
+  return playhead_to_clip_seconds(c, c->sequence->playhead);
+}
+
+long EffectField::NowInFrames()
+{
+  Clip* c = GetParentRow()->GetParentEffect()->parent_clip;
+  return playhead_to_clip_frame(c, c->sequence->playhead);
+}
+
+void EffectField::PrepareDataForKeyframing(bool enabled, ComboAction *ca)
+{
+  if (enabled) {
+
+    // Create keyframe from perpetual data
+    EffectKeyframe key;
+
+    key.time = NowInFrames();
+    key.data = persistent_data_;
+    key.type = EFFECT_KEYFRAME_LINEAR;
+
+    keyframes.append(key);
+
+    ca->append(new KeyframeAdd(this, keyframes.size()-1));
+
+  } else {
+
+    // Convert keyframes to one "perpetual" keyframe
+
+    // Set first keyframe to whatever the data is now
+    ca->append(new SetQVariant(&persistent_data_, persistent_data_, GetValueAt(Now())));
+
+    // Delete all keyframes
+    for (int i=0;i<keyframes.size();i++) {
+      ca->append(new KeyframeDelete(this, 0));
+    }
+
+  }
+}
+
+const EffectField::EffectFieldType &EffectField::type()
+{
+  return type_;
+}
+
+const QString &EffectField::id()
+{
+  return id_;
+}
+
+double EffectField::GetValidKeyframeHandlePosition(int key, bool post) {
+  int comp_key = -1;
+
+  // find keyframe before or after this one
+  for (int i=0;i<keyframes.size();i++) {
+    if (i != key
+        && ((keyframes.at(i).time > keyframes.at(key).time) == post)
+        && (comp_key == -1
+          || ((keyframes.at(i).time < keyframes.at(comp_key).time) == post))) {
+      // compare with next keyframe for post or previous frame for pre
+      comp_key = i;
+    }
+  }
+
+  double adjusted_key = post ? keyframes.at(key).post_handle_x : keyframes.at(key).pre_handle_x;
+
+  // if this is the earliest/latest keyframe, no validation is required
+  if (comp_key == -1) {
+    return adjusted_key;
+  }
+
+  double comp = keyframes.at(comp_key).time - keyframes.at(key).time;
+
+  // if comp keyframe is bezier, validate with its accompanying handle
+  if (keyframes.at(comp_key).type == EFFECT_KEYFRAME_BEZIER) {
+    double relative_comp_handle = comp + (post ? keyframes.at(comp_key).pre_handle_x : keyframes.at(comp_key).post_handle_x);
+    // return an average
+    if ((post && keyframes.at(key).post_handle_x > relative_comp_handle)
+        || (!post && keyframes.at(key).pre_handle_x < relative_comp_handle)) {
+      adjusted_key = (adjusted_key + relative_comp_handle)*0.5;
+    }
+  }
+
+  // don't let handle go beyond the compare keyframe's time
+  if (post == (adjusted_key > comp)) {
+    return comp;
+  }
+
+  if (post == (adjusted_key < 0)) {
+    return 0;
+  }
+
+  // original value is valid
+  return adjusted_key;
+}
+
+double EffectField::FrameToSeconds(long frame) {
+  return (double(frame) / GetParentRow()->GetParentEffect()->parent_clip->sequence->frame_rate);
+}
+
+long EffectField::SecondsToFrame(double seconds) {
+  return qRound(seconds * GetParentRow()->GetParentEffect()->parent_clip->sequence->frame_rate);
+}
+
+void EffectField::GetKeyframeData(double timecode, int &before, int &after, double &progress) {
+  int before_keyframe_index = -1;
+  int after_keyframe_index = -1;
+  long before_keyframe_time = LONG_MIN;
+  long after_keyframe_time = LONG_MAX;
+  long frame = SecondsToFrame(timecode);
+
+  for (int i=0;i<keyframes.size();i++) {
+    long eval_keyframe_time = keyframes.at(i).time;
+    if (eval_keyframe_time == frame) {
+      before = i;
+      after = i;
+      return;
+    } else if (eval_keyframe_time < frame && eval_keyframe_time > before_keyframe_time) {
+      before_keyframe_index = i;
+      before_keyframe_time = eval_keyframe_time;
+    } else if (eval_keyframe_time > frame && eval_keyframe_time < after_keyframe_time) {
+      after_keyframe_index = i;
+      after_keyframe_time = eval_keyframe_time;
+    }
+  }
+
+  if ((type_ == EFFECT_FIELD_DOUBLE || type_ == EFFECT_FIELD_COLOR)
+      && (before_keyframe_index > -1 && after_keyframe_index > -1)) {
+    // interpolate
+    before = before_keyframe_index;
+    after = after_keyframe_index;
+    progress = (timecode-FrameToSeconds(before_keyframe_time))/(FrameToSeconds(after_keyframe_time)-FrameToSeconds(before_keyframe_time));
+  } else if (before_keyframe_index > -1) {
+    before = before_keyframe_index;
+    after = before_keyframe_index;
+  } else {
+    before = after_keyframe_index;
+    after = after_keyframe_index;
+  }
+}
+
+bool EffectField::HasKeyframes() {
+  return (GetParentRow()->IsKeyframing() && !keyframes.isEmpty());
+}
+
+bool EffectField::IsEnabled() {
+  return enabled_;
+}
+
+void EffectField::SetEnabled(bool e) {
+  enabled_ = e;
+  emit EnabledChanged(enabled_);
+}